// Copyright 2017 The prometheus-operator Authors
//
// Licensed under the Apache License, Version 2.0 (the "License");
// you may not use this file except in compliance with the License.
// You may obtain a copy of the License at
//
//     http://www.apache.org/licenses/LICENSE-2.0
//
// Unless required by applicable law or agreed to in writing, software
// distributed under the License is distributed on an "AS IS" BASIS,
// WITHOUT WARRANTIES OR CONDITIONS OF ANY KIND, either express or implied.
// See the License for the specific language governing permissions and
// limitations under the License.

package prometheus

import (
	"bytes"
	"errors"
	"fmt"
	"os"
	"strings"
	"testing"

	"github.com/blang/semver/v4"
	"github.com/go-kit/log"
	"github.com/go-kit/log/level"
	"github.com/go-openapi/swag"
	"github.com/google/go-cmp/cmp"
	"github.com/kylelemons/godebug/pretty"
	monitoringv1 "github.com/prometheus-operator/prometheus-operator/pkg/apis/monitoring/v1"
	"github.com/prometheus-operator/prometheus-operator/pkg/assets"
	"github.com/prometheus-operator/prometheus-operator/pkg/operator"
	"gopkg.in/yaml.v2"
	v1 "k8s.io/api/core/v1"
	"k8s.io/apimachinery/pkg/api/resource"
	metav1 "k8s.io/apimachinery/pkg/apis/meta/v1"
	"k8s.io/apimachinery/pkg/util/intstr"
	"k8s.io/utils/pointer"
)

func mustNewConfigGenerator(t *testing.T, p *monitoringv1.Prometheus) *ConfigGenerator {
	t.Helper()

	if p == nil {
		p = &monitoringv1.Prometheus{}
	}

	logger := level.NewFilter(log.NewLogfmtLogger(os.Stderr), level.AllowWarn())

<<<<<<< HEAD
	cg, err := NewConfigGenerator(log.With(logger, "test", t.Name()), p)
=======
	cg, err := NewConfigGenerator(logger, p, false)
>>>>>>> 7cb956c2
	if err != nil {
		t.Fatalf("failed to create config generator: %v", err)
	}

	return cg
}

func TestConfigGeneration(t *testing.T) {
	for _, v := range operator.PrometheusCompatibilityMatrix {
		t.Run(v, func(t *testing.T) {
			t.Parallel()
			cfg, err := generateTestConfig(t, v)
			if err != nil {
				t.Fatal(err)
			}

			reps := 1000
			if testing.Short() {
				reps = 100
			}

			for i := 0; i < reps; i++ {
				testcfg, err := generateTestConfig(t, v)
				if err != nil {
					t.Fatal(err)
				}

				if !bytes.Equal(cfg, testcfg) {
					t.Fatalf("Config generation is not deterministic.\n\n\nFirst generation: \n\n%s\n\nDifferent generation: \n\n%s\n\n", string(cfg), string(testcfg))
				}
			}
		})
	}
}

func TestGlobalSettings(t *testing.T) {
	for _, tc := range []struct {
		Scenario           string
		EvaluationInterval string
		ScrapeInterval     string
		ScrapeTimeout      string
		ExternalLabels     map[string]string
		QueryLogFile       string
		Version            string
		Expected           string
		ExpectError        bool
	}{
		{
			Scenario: "valid config",
			Version:  "v2.15.2",
			Expected: `global:
  evaluation_interval: 30s
  scrape_interval: 30s
  external_labels:
    prometheus: /
    prometheus_replica: $(POD_NAME)
scrape_configs: []
`,
		},
		{
			Scenario:           "valid evaluation interval specified",
			Version:            "v2.15.2",
			EvaluationInterval: "60s",
			Expected: `global:
  evaluation_interval: 60s
  scrape_interval: 30s
  external_labels:
    prometheus: /
    prometheus_replica: $(POD_NAME)
scrape_configs: []
`,
		},
		{
			Scenario:           "invalid evaluation interval specified #1",
			Version:            "v2.15.2",
			EvaluationInterval: "60 s",
			ExpectError:        true,
		},
		{
			Scenario:           "invalid evaluation interval specified #2",
			Version:            "v2.28.0",
			EvaluationInterval: "randomvalue",
			ExpectError:        true,
		},
		{
			Scenario:       "valid scrape interval",
			Version:        "v2.15.2",
			ScrapeInterval: "60s",
			Expected: `global:
  evaluation_interval: 30s
  scrape_interval: 60s
  external_labels:
    prometheus: /
    prometheus_replica: $(POD_NAME)
scrape_configs: []
`,
		},
		{
			Scenario:       "invalid scrape interval",
			Version:        "v2.28.0",
			ScrapeInterval: "30 k",
			ExpectError:    true,
		},
		{
			Scenario:      "invalid scrape timeout",
			Version:       "v2.29.0",
			ScrapeTimeout: "some value",
			ExpectError:   true,
		},
		{
			Scenario:      "invalid scrape timeout specified when scrape interval not specified to compare with default value",
			Version:       "v2.30.0",
			ScrapeTimeout: "120s",
			ExpectError:   true,
		},
		{
			Scenario:       "invalid scrape timeout specified when scrape interval specified",
			Version:        "v2.30.0",
			ScrapeInterval: "30s",
			ScrapeTimeout:  "60s",
			ExpectError:    true,
		},
		{
			Scenario:       "valid scrape timeout along with valid scrape interval specified",
			Version:        "v2.15.2",
			ScrapeInterval: "60s",
			ScrapeTimeout:  "10s",
			Expected: `global:
  evaluation_interval: 30s
  scrape_interval: 60s
  external_labels:
    prometheus: /
    prometheus_replica: $(POD_NAME)
  scrape_timeout: 10s
scrape_configs: []
`,
		},
		{
			Scenario: "external label specified",
			Version:  "v2.15.2",
			ExternalLabels: map[string]string{
				"key1": "value1",
				"key2": "value2",
			},
			Expected: `global:
  evaluation_interval: 30s
  scrape_interval: 30s
  external_labels:
    key1: value1
    key2: value2
    prometheus: /
    prometheus_replica: $(POD_NAME)
scrape_configs: []
`,
		},
		{
			Scenario:     "query log file",
			Version:      "v2.16.0",
			QueryLogFile: "test.log",
			Expected: `global:
  evaluation_interval: 30s
  scrape_interval: 30s
  external_labels:
    prometheus: /
    prometheus_replica: $(POD_NAME)
  query_log_file: test.log
scrape_configs: []
`,
		},
	} {

		p := &monitoringv1.Prometheus{
			ObjectMeta: metav1.ObjectMeta{},
			Spec: monitoringv1.PrometheusSpec{
				CommonPrometheusFields: monitoringv1.CommonPrometheusFields{
					EvaluationInterval: tc.EvaluationInterval,
					ScrapeInterval:     tc.ScrapeInterval,
					ScrapeTimeout:      tc.ScrapeTimeout,
					ExternalLabels:     tc.ExternalLabels,
					Version:            tc.Version,
				},
				QueryLogFile: tc.QueryLogFile,
			},
		}

		cg := mustNewConfigGenerator(t, p)
		t.Run(fmt.Sprintf("case %s", tc.Scenario), func(t *testing.T) {
			cfg, err := cg.Generate(
				p,
				map[string]*monitoringv1.ServiceMonitor{},
				nil,
				nil,
				&assets.Store{},
				nil,
				nil,
				nil,
				nil,
			)

			if err != nil && !tc.ExpectError {
				t.Fatalf("expected no error, got: %v", err)
			}
			if tc.ExpectError {
				if err == nil {
					t.Fatalf("expected an error, got nil")
				}
				return
			}
			result := string(cfg)
			if tc.Expected != string(cfg) {
				t.Log(pretty.Compare(tc.Expected, result))
				t.Fatal("expected Prometheus configuration and actual configuration do not match")
			}

		})
	}
}

func TestNamespaceSetCorrectly(t *testing.T) {
	type testCase struct {
		ServiceMonitor           *monitoringv1.ServiceMonitor
		IgnoreNamespaceSelectors bool
		Expected                 string
	}

	testcases := []testCase{
		// Test that namespaces from 'MatchNames' are returned instead of the current namespace
		{
			ServiceMonitor: &monitoringv1.ServiceMonitor{
				ObjectMeta: metav1.ObjectMeta{
					Name:      "testservicemonitor1",
					Namespace: "default",
					Labels: map[string]string{
						"group": "group1",
					},
				},
				Spec: monitoringv1.ServiceMonitorSpec{
					NamespaceSelector: monitoringv1.NamespaceSelector{
						MatchNames: []string{"test1", "test2"},
					},
				},
			},
			IgnoreNamespaceSelectors: false,
			Expected: `kubernetes_sd_configs:
- role: endpoints
  namespaces:
    names:
    - test1
    - test2
`,
		},
		// Test that 'Any' returns an empty list instead of the current namespace
		{
			ServiceMonitor: &monitoringv1.ServiceMonitor{
				ObjectMeta: metav1.ObjectMeta{
					Name:      "testservicemonitor2",
					Namespace: "default",
					Labels: map[string]string{
						"group": "group1",
					},
				},
				Spec: monitoringv1.ServiceMonitorSpec{
					NamespaceSelector: monitoringv1.NamespaceSelector{
						Any: true,
					},
				},
			},
			IgnoreNamespaceSelectors: false,
			Expected: `kubernetes_sd_configs:
- role: endpoints
`,
		},
		// Test that Any takes precedence over MatchNames
		{
			ServiceMonitor: &monitoringv1.ServiceMonitor{
				ObjectMeta: metav1.ObjectMeta{
					Name:      "testservicemonitor2",
					Namespace: "default",
					Labels: map[string]string{
						"group": "group1",
					},
				},
				Spec: monitoringv1.ServiceMonitorSpec{
					NamespaceSelector: monitoringv1.NamespaceSelector{
						Any:        true,
						MatchNames: []string{"foo", "bar"},
					},
				},
			},
			IgnoreNamespaceSelectors: false,
			Expected: `kubernetes_sd_configs:
- role: endpoints
`,
		},
		// Test that IgnoreNamespaceSelectors overrides Any and MatchNames
		{
			ServiceMonitor: &monitoringv1.ServiceMonitor{
				ObjectMeta: metav1.ObjectMeta{
					Name:      "testservicemonitor2",
					Namespace: "default",
					Labels: map[string]string{
						"group": "group1",
					},
				},
				Spec: monitoringv1.ServiceMonitorSpec{
					NamespaceSelector: monitoringv1.NamespaceSelector{
						Any:        true,
						MatchNames: []string{"foo", "bar"},
					},
				},
			},
			IgnoreNamespaceSelectors: true,
			Expected: `kubernetes_sd_configs:
- role: endpoints
  namespaces:
    names:
    - default
`,
		},
	}

	for _, tc := range testcases {
		cg := mustNewConfigGenerator(t, &monitoringv1.Prometheus{Spec: monitoringv1.PrometheusSpec{IgnoreNamespaceSelectors: tc.IgnoreNamespaceSelectors}})

		c := cg.generateK8SSDConfig(tc.ServiceMonitor.Spec.NamespaceSelector, tc.ServiceMonitor.Namespace, nil, nil, kubernetesSDRoleEndpoint)
		s, err := yaml.Marshal(yaml.MapSlice{c})
		if err != nil {
			t.Fatal(err)
		}

		if tc.Expected != string(s) {
			t.Fatalf("Unexpected result.\n\nGot:\n\n%s\n\nExpected:\n\n%s\n\n", string(s), tc.Expected)
		}
	}
}

func TestNamespaceSetCorrectlyForPodMonitor(t *testing.T) {
	pm := &monitoringv1.PodMonitor{
		ObjectMeta: metav1.ObjectMeta{
			Name:      "testpodmonitor1",
			Namespace: "default",
			Labels: map[string]string{
				"group": "group1",
			},
		},
		Spec: monitoringv1.PodMonitorSpec{
			NamespaceSelector: monitoringv1.NamespaceSelector{
				MatchNames: []string{"test"},
			},
		},
	}

	cg := mustNewConfigGenerator(t, &monitoringv1.Prometheus{Spec: monitoringv1.PrometheusSpec{IgnoreNamespaceSelectors: false}})

	c := cg.generateK8SSDConfig(pm.Spec.NamespaceSelector, pm.Namespace, nil, nil, kubernetesSDRolePod)

	s, err := yaml.Marshal(yaml.MapSlice{c})
	if err != nil {
		t.Fatal(err)
	}

	expected := `kubernetes_sd_configs:
- role: pod
  namespaces:
    names:
    - test
`

	result := string(s)
	if expected != result {
		t.Fatalf("Unexpected result.\n\nGot:\n\n%s\n\nExpected:\n\n%s\n\n", result, expected)
	}
}

func TestProbeStaticTargetsConfigGeneration(t *testing.T) {
<<<<<<< HEAD
	p := &monitoringv1.Prometheus{
		ObjectMeta: metav1.ObjectMeta{
			Name:      "test",
			Namespace: "default",
		},
		Spec: monitoringv1.PrometheusSpec{
			ProbeSelector: &metav1.LabelSelector{
				MatchLabels: map[string]string{
					"group": "group1",
=======
	cg := &ConfigGenerator{}
	cfg, err := cg.Generate(
		&monitoringv1.Prometheus{
			ObjectMeta: metav1.ObjectMeta{
				Name:      "test",
				Namespace: "default",
			},
			Spec: monitoringv1.PrometheusSpec{
				CommonPrometheusFields: monitoringv1.CommonPrometheusFields{
					ProbeSelector: &metav1.LabelSelector{
						MatchLabels: map[string]string{
							"group": "group1",
						},
					},
>>>>>>> 7cb956c2
				},
			},
			Version: operator.DefaultPrometheusVersion,
		},
	}

	cg := mustNewConfigGenerator(t, p)

	cfg, err := cg.Generate(
		p,
		nil,
		nil,
		map[string]*monitoringv1.Probe{
			"probe1": {
				ObjectMeta: metav1.ObjectMeta{
					Name:      "testprobe1",
					Namespace: "default",
					Labels: map[string]string{
						"group": "group1",
					},
				},
				Spec: monitoringv1.ProbeSpec{
					ProberSpec: monitoringv1.ProberSpec{
						Scheme:   "http",
						URL:      "blackbox.exporter.io",
						Path:     "/probe",
						ProxyURL: "socks://myproxy:9095",
					},
					Module: "http_2xx",
					Targets: monitoringv1.ProbeTargets{
						StaticConfig: &monitoringv1.ProbeTargetStaticConfig{
							Targets: []string{
								"prometheus.io",
								"promcon.io",
							},
							Labels: map[string]string{
								"static": "label",
							},
							RelabelConfigs: []*monitoringv1.RelabelConfig{
								{
									TargetLabel: "foo",
									Replacement: "bar",
									Action:      "replace",
								},
							},
						},
					},
				},
			},
		},
		&assets.Store{},
		nil,
		nil,
		nil,
		nil,
	)

	if err != nil {
		t.Fatal(err)
	}

	expected := `global:
  evaluation_interval: 30s
  scrape_interval: 30s
  external_labels:
    prometheus: default/test
    prometheus_replica: $(POD_NAME)
scrape_configs:
- job_name: probe/default/testprobe1
  honor_timestamps: true
  metrics_path: /probe
  scheme: http
  proxy_url: socks://myproxy:9095
  params:
    module:
    - http_2xx
  static_configs:
  - targets:
    - prometheus.io
    - promcon.io
    labels:
      namespace: default
      static: label
  relabel_configs:
  - source_labels:
    - job
    target_label: __tmp_prometheus_job_name
  - source_labels:
    - __address__
    target_label: __param_target
  - source_labels:
    - __param_target
    target_label: instance
  - target_label: __address__
    replacement: blackbox.exporter.io
  - target_label: foo
    replacement: bar
    action: replace
  metric_relabel_configs: []
`

	result := string(cfg)
	if diff := cmp.Diff(expected, result); diff != "" {
		t.Fatalf("Unexpected result got(-) want(+)\n%s\n", diff)
	}
}

func TestProbeStaticTargetsConfigGenerationWithLabelEnforce(t *testing.T) {
<<<<<<< HEAD
	p := &monitoringv1.Prometheus{
		ObjectMeta: metav1.ObjectMeta{
			Name:      "test",
			Namespace: "default",
		},
		Spec: monitoringv1.PrometheusSpec{
			EnforcedNamespaceLabel: "namespace",
			ProbeSelector: &metav1.LabelSelector{
				MatchLabels: map[string]string{
					"group": "group1",
=======
	cg := &ConfigGenerator{}
	cfg, err := cg.Generate(
		&monitoringv1.Prometheus{
			ObjectMeta: metav1.ObjectMeta{
				Name:      "test",
				Namespace: "default",
			},
			Spec: monitoringv1.PrometheusSpec{
				CommonPrometheusFields: monitoringv1.CommonPrometheusFields{
					EnforcedNamespaceLabel: "namespace",
					ProbeSelector: &metav1.LabelSelector{
						MatchLabels: map[string]string{
							"group": "group1",
						},
					},
>>>>>>> 7cb956c2
				},
			},
			Version: operator.DefaultPrometheusVersion,
		},
	}

	cg := mustNewConfigGenerator(t, p)

	cfg, err := cg.Generate(
		p,
		nil,
		nil,
		map[string]*monitoringv1.Probe{
			"probe1": {
				ObjectMeta: metav1.ObjectMeta{
					Name:      "testprobe1",
					Namespace: "default",
					Labels: map[string]string{
						"group": "group1",
					},
				},
				Spec: monitoringv1.ProbeSpec{
					ProberSpec: monitoringv1.ProberSpec{
						Scheme: "http",
						URL:    "blackbox.exporter.io",
						Path:   "/probe",
					},
					Module: "http_2xx",
					Targets: monitoringv1.ProbeTargets{
						StaticConfig: &monitoringv1.ProbeTargetStaticConfig{
							Targets: []string{
								"prometheus.io",
								"promcon.io",
							},
							Labels: map[string]string{
								"namespace": "custom",
								"static":    "label",
							},
						},
					},
					MetricRelabelConfigs: []*monitoringv1.RelabelConfig{
						{
							Regex:  "noisy_labels.*",
							Action: "labeldrop",
						},
					},
				},
			},
		},
		&assets.Store{},
		nil,
		nil,
		nil,
		nil,
	)

	if err != nil {
		t.Fatal(err)
	}

	expected := `global:
  evaluation_interval: 30s
  scrape_interval: 30s
  external_labels:
    prometheus: default/test
    prometheus_replica: $(POD_NAME)
scrape_configs:
- job_name: probe/default/testprobe1
  honor_timestamps: true
  metrics_path: /probe
  scheme: http
  params:
    module:
    - http_2xx
  static_configs:
  - targets:
    - prometheus.io
    - promcon.io
    labels:
      namespace: custom
      static: label
  relabel_configs:
  - source_labels:
    - job
    target_label: __tmp_prometheus_job_name
  - source_labels:
    - __address__
    target_label: __param_target
  - source_labels:
    - __param_target
    target_label: instance
  - target_label: __address__
    replacement: blackbox.exporter.io
  - target_label: namespace
    replacement: default
  metric_relabel_configs:
  - regex: noisy_labels.*
    action: labeldrop
  - target_label: namespace
    replacement: default
`

	result := string(cfg)
	if diff := cmp.Diff(expected, result); diff != "" {
		t.Fatalf("Unexpected result got(-) want(+)\n%s\n", diff)
	}
}

func TestProbeStaticTargetsConfigGenerationWithJobName(t *testing.T) {
<<<<<<< HEAD
	p := &monitoringv1.Prometheus{
		ObjectMeta: metav1.ObjectMeta{
			Name:      "test",
			Namespace: "default",
		},
		Spec: monitoringv1.PrometheusSpec{
			ProbeSelector: &metav1.LabelSelector{
				MatchLabels: map[string]string{
					"group": "group1",
=======
	cg := &ConfigGenerator{}
	cfg, err := cg.Generate(
		&monitoringv1.Prometheus{
			ObjectMeta: metav1.ObjectMeta{
				Name:      "test",
				Namespace: "default",
			},
			Spec: monitoringv1.PrometheusSpec{
				CommonPrometheusFields: monitoringv1.CommonPrometheusFields{
					ProbeSelector: &metav1.LabelSelector{
						MatchLabels: map[string]string{
							"group": "group1",
						},
					},
>>>>>>> 7cb956c2
				},
			},
			Version: operator.DefaultPrometheusVersion,
		},
	}

	cg := mustNewConfigGenerator(t, p)

	cfg, err := cg.Generate(
		p,
		nil,
		nil,
		map[string]*monitoringv1.Probe{
			"probe1": {
				ObjectMeta: metav1.ObjectMeta{
					Name:      "testprobe1",
					Namespace: "default",
					Labels: map[string]string{
						"group": "group1",
					},
				},
				Spec: monitoringv1.ProbeSpec{
					JobName: "blackbox",
					ProberSpec: monitoringv1.ProberSpec{
						Scheme: "http",
						URL:    "blackbox.exporter.io",
						Path:   "/probe",
					},
					Module: "http_2xx",
					Targets: monitoringv1.ProbeTargets{
						StaticConfig: &monitoringv1.ProbeTargetStaticConfig{
							Targets: []string{
								"prometheus.io",
								"promcon.io",
							},
						},
					},
				},
			},
		},
		&assets.Store{},
		nil,
		nil,
		nil,
		nil,
	)

	if err != nil {
		t.Fatal(err)
	}

	expected := `global:
  evaluation_interval: 30s
  scrape_interval: 30s
  external_labels:
    prometheus: default/test
    prometheus_replica: $(POD_NAME)
scrape_configs:
- job_name: probe/default/testprobe1
  honor_timestamps: true
  metrics_path: /probe
  scheme: http
  params:
    module:
    - http_2xx
  static_configs:
  - targets:
    - prometheus.io
    - promcon.io
    labels:
      namespace: default
  relabel_configs:
  - source_labels:
    - job
    target_label: __tmp_prometheus_job_name
  - target_label: job
    replacement: blackbox
  - source_labels:
    - __address__
    target_label: __param_target
  - source_labels:
    - __param_target
    target_label: instance
  - target_label: __address__
    replacement: blackbox.exporter.io
  metric_relabel_configs: []
`

	result := string(cfg)
	if diff := cmp.Diff(expected, result); diff != "" {
		t.Fatalf("Unexpected result got(-) want(+)\n%s\n", diff)
	}
}

func TestProbeStaticTargetsConfigGenerationWithoutModule(t *testing.T) {
<<<<<<< HEAD
	p := &monitoringv1.Prometheus{
		ObjectMeta: metav1.ObjectMeta{
			Name:      "test",
			Namespace: "default",
		},
		Spec: monitoringv1.PrometheusSpec{
			ProbeSelector: &metav1.LabelSelector{
				MatchLabels: map[string]string{
					"group": "group1",
=======
	cg := &ConfigGenerator{}
	cfg, err := cg.Generate(
		&monitoringv1.Prometheus{
			ObjectMeta: metav1.ObjectMeta{
				Name:      "test",
				Namespace: "default",
			},
			Spec: monitoringv1.PrometheusSpec{
				CommonPrometheusFields: monitoringv1.CommonPrometheusFields{
					ProbeSelector: &metav1.LabelSelector{
						MatchLabels: map[string]string{
							"group": "group1",
						},
					},
>>>>>>> 7cb956c2
				},
			},
			Version: operator.DefaultPrometheusVersion,
		},
	}

	cg := mustNewConfigGenerator(t, p)

	cfg, err := cg.Generate(
		p,
		nil,
		nil,
		map[string]*monitoringv1.Probe{
			"probe1": {
				ObjectMeta: metav1.ObjectMeta{
					Name:      "testprobe1",
					Namespace: "default",
					Labels: map[string]string{
						"group": "group1",
					},
				},
				Spec: monitoringv1.ProbeSpec{
					JobName: "blackbox",
					ProberSpec: monitoringv1.ProberSpec{
						Scheme: "http",
						URL:    "blackbox.exporter.io",
						Path:   "/probe",
					},
					Targets: monitoringv1.ProbeTargets{
						StaticConfig: &monitoringv1.ProbeTargetStaticConfig{
							Targets: []string{
								"prometheus.io",
								"promcon.io",
							},
						},
					},
				},
			},
		},
		&assets.Store{},
		nil,
		nil,
		nil,
		nil,
	)

	if err != nil {
		t.Fatal(err)
	}

	expected := `global:
  evaluation_interval: 30s
  scrape_interval: 30s
  external_labels:
    prometheus: default/test
    prometheus_replica: $(POD_NAME)
scrape_configs:
- job_name: probe/default/testprobe1
  honor_timestamps: true
  metrics_path: /probe
  scheme: http
  static_configs:
  - targets:
    - prometheus.io
    - promcon.io
    labels:
      namespace: default
  relabel_configs:
  - source_labels:
    - job
    target_label: __tmp_prometheus_job_name
  - target_label: job
    replacement: blackbox
  - source_labels:
    - __address__
    target_label: __param_target
  - source_labels:
    - __param_target
    target_label: instance
  - target_label: __address__
    replacement: blackbox.exporter.io
  metric_relabel_configs: []
`

	result := string(cfg)
	if diff := cmp.Diff(expected, result); diff != "" {
		t.Fatalf("Unexpected result got(-) want(+)\n%s\n", diff)
	}
}

func TestProbeIngressSDConfigGeneration(t *testing.T) {
<<<<<<< HEAD
	p := &monitoringv1.Prometheus{
		ObjectMeta: metav1.ObjectMeta{
			Name:      "test",
			Namespace: "default",
		},
		Spec: monitoringv1.PrometheusSpec{
			ProbeSelector: &metav1.LabelSelector{
				MatchLabels: map[string]string{
					"group": "group1",
=======
	cg := &ConfigGenerator{}
	cfg, err := cg.Generate(
		&monitoringv1.Prometheus{
			ObjectMeta: metav1.ObjectMeta{
				Name:      "test",
				Namespace: "default",
			},
			Spec: monitoringv1.PrometheusSpec{
				CommonPrometheusFields: monitoringv1.CommonPrometheusFields{
					ProbeSelector: &metav1.LabelSelector{
						MatchLabels: map[string]string{
							"group": "group1",
						},
					},
>>>>>>> 7cb956c2
				},
			},
			Version: operator.DefaultPrometheusVersion,
		},
	}

	cg := mustNewConfigGenerator(t, p)

	cfg, err := cg.Generate(
		p,
		nil,
		nil,
		map[string]*monitoringv1.Probe{
			"probe1": {
				ObjectMeta: metav1.ObjectMeta{
					Name:      "testprobe1",
					Namespace: "default",
					Labels: map[string]string{
						"group": "group1",
					},
				},
				Spec: monitoringv1.ProbeSpec{
					ProberSpec: monitoringv1.ProberSpec{
						Scheme: "http",
						URL:    "blackbox.exporter.io",
						Path:   "/probe",
					},
					Module: "http_2xx",
					Targets: monitoringv1.ProbeTargets{
						Ingress: &monitoringv1.ProbeTargetIngress{
							Selector: metav1.LabelSelector{
								MatchLabels: map[string]string{
									"prometheus.io/probe": "true",
								},
							},
							NamespaceSelector: monitoringv1.NamespaceSelector{
								Any: true,
							},
							RelabelConfigs: []*monitoringv1.RelabelConfig{
								{
									TargetLabel: "foo",
									Replacement: "bar",
									Action:      "replace",
								},
							},
						},
					},
				},
			},
		},
		&assets.Store{},
		nil,
		nil,
		nil,
		nil,
	)

	if err != nil {
		t.Fatal(err)
	}

	expected := `global:
  evaluation_interval: 30s
  scrape_interval: 30s
  external_labels:
    prometheus: default/test
    prometheus_replica: $(POD_NAME)
scrape_configs:
- job_name: probe/default/testprobe1
  honor_timestamps: true
  metrics_path: /probe
  scheme: http
  params:
    module:
    - http_2xx
  kubernetes_sd_configs:
  - role: ingress
  relabel_configs:
  - source_labels:
    - job
    target_label: __tmp_prometheus_job_name
  - action: keep
    source_labels:
    - __meta_kubernetes_ingress_label_prometheus_io_probe
    - __meta_kubernetes_ingress_labelpresent_prometheus_io_probe
    regex: (true);true
  - source_labels:
    - __meta_kubernetes_ingress_scheme
    - __address__
    - __meta_kubernetes_ingress_path
    separator: ;
    regex: (.+);(.+);(.+)
    target_label: __param_target
    replacement: ${1}://${2}${3}
    action: replace
  - source_labels:
    - __meta_kubernetes_namespace
    target_label: namespace
  - source_labels:
    - __meta_kubernetes_ingress_name
    target_label: ingress
  - source_labels:
    - __param_target
    target_label: instance
  - target_label: __address__
    replacement: blackbox.exporter.io
  - target_label: foo
    replacement: bar
    action: replace
  metric_relabel_configs: []
`

	result := string(cfg)
	if expected != result {
		t.Fatalf("Unexpected result.\n\nGot:\n\n%s\n\nExpected:\n\n%s\n\n", result, expected)
	}
}

func TestProbeIngressSDConfigGenerationWithLabelEnforce(t *testing.T) {
<<<<<<< HEAD
	p := &monitoringv1.Prometheus{
		ObjectMeta: metav1.ObjectMeta{
			Name:      "test",
			Namespace: "default",
		},
		Spec: monitoringv1.PrometheusSpec{
			EnforcedNamespaceLabel: "namespace",
			ProbeSelector: &metav1.LabelSelector{
				MatchLabels: map[string]string{
					"group": "group1",
=======
	cg := &ConfigGenerator{}
	cfg, err := cg.Generate(
		&monitoringv1.Prometheus{
			ObjectMeta: metav1.ObjectMeta{
				Name:      "test",
				Namespace: "default",
			},
			Spec: monitoringv1.PrometheusSpec{
				CommonPrometheusFields: monitoringv1.CommonPrometheusFields{
					EnforcedNamespaceLabel: "namespace",
					ProbeSelector: &metav1.LabelSelector{
						MatchLabels: map[string]string{
							"group": "group1",
						},
					},
>>>>>>> 7cb956c2
				},
			},
			Version: operator.DefaultPrometheusVersion,
		},
	}

	cg := mustNewConfigGenerator(t, p)

	cfg, err := cg.Generate(
		p,
		nil,
		nil,
		map[string]*monitoringv1.Probe{
			"probe1": {
				ObjectMeta: metav1.ObjectMeta{
					Name:      "testprobe1",
					Namespace: "default",
					Labels: map[string]string{
						"group": "group1",
					},
				},
				Spec: monitoringv1.ProbeSpec{
					ProberSpec: monitoringv1.ProberSpec{
						Scheme: "http",
						URL:    "blackbox.exporter.io",
						Path:   "/probe",
					},
					Module: "http_2xx",
					Targets: monitoringv1.ProbeTargets{
						Ingress: &monitoringv1.ProbeTargetIngress{
							Selector: metav1.LabelSelector{
								MatchLabels: map[string]string{
									"prometheus.io/probe": "true",
								},
							},
							NamespaceSelector: monitoringv1.NamespaceSelector{
								Any: true,
							},
							RelabelConfigs: []*monitoringv1.RelabelConfig{
								{
									TargetLabel: "foo",
									Replacement: "bar",
									Action:      "replace",
								},
							},
						},
					},
				},
			},
		},
		&assets.Store{},
		nil,
		nil,
		nil,
		nil,
	)

	if err != nil {
		t.Fatal(err)
	}

	expected := `global:
  evaluation_interval: 30s
  scrape_interval: 30s
  external_labels:
    prometheus: default/test
    prometheus_replica: $(POD_NAME)
scrape_configs:
- job_name: probe/default/testprobe1
  honor_timestamps: true
  metrics_path: /probe
  scheme: http
  params:
    module:
    - http_2xx
  kubernetes_sd_configs:
  - role: ingress
  relabel_configs:
  - source_labels:
    - job
    target_label: __tmp_prometheus_job_name
  - action: keep
    source_labels:
    - __meta_kubernetes_ingress_label_prometheus_io_probe
    - __meta_kubernetes_ingress_labelpresent_prometheus_io_probe
    regex: (true);true
  - source_labels:
    - __meta_kubernetes_ingress_scheme
    - __address__
    - __meta_kubernetes_ingress_path
    separator: ;
    regex: (.+);(.+);(.+)
    target_label: __param_target
    replacement: ${1}://${2}${3}
    action: replace
  - source_labels:
    - __meta_kubernetes_namespace
    target_label: namespace
  - source_labels:
    - __meta_kubernetes_ingress_name
    target_label: ingress
  - source_labels:
    - __param_target
    target_label: instance
  - target_label: __address__
    replacement: blackbox.exporter.io
  - target_label: foo
    replacement: bar
    action: replace
  - target_label: namespace
    replacement: default
  metric_relabel_configs:
  - target_label: namespace
    replacement: default
`

	result := string(cfg)
	if diff := cmp.Diff(expected, result); diff != "" {
		t.Fatalf("Unexpected result got(-) want(+)\n%s\n", diff)
	}
}

func TestK8SSDConfigGeneration(t *testing.T) {
	sm := &monitoringv1.ServiceMonitor{
		ObjectMeta: metav1.ObjectMeta{
			Name:      "testservicemonitor1",
			Namespace: "default",
			Labels: map[string]string{
				"group": "group1",
			},
		},
		Spec: monitoringv1.ServiceMonitorSpec{
			NamespaceSelector: monitoringv1.NamespaceSelector{
				MatchNames: []string{"test"},
			},
		},
	}

	testcases := []struct {
		apiserverConfig *monitoringv1.APIServerConfig
		store           *assets.Store
		expected        string
	}{
		{
			nil,
			nil,
			`kubernetes_sd_configs:
- role: endpoints
  namespaces:
    names:
    - test
`,
		},
		{
			&monitoringv1.APIServerConfig{
				Host:            "example.com",
				BasicAuth:       &monitoringv1.BasicAuth{},
				BearerToken:     "bearer_token",
				BearerTokenFile: "bearer_token_file",
				TLSConfig:       nil,
			},
			&assets.Store{
				BasicAuthAssets: map[string]assets.BasicAuthCredentials{
					"apiserver": {
						Username: "foo",
						Password: "bar",
					},
				},
				OAuth2Assets: map[string]assets.OAuth2Credentials{},
				TokenAssets:  map[string]assets.Token{},
			},
			`kubernetes_sd_configs:
- role: endpoints
  namespaces:
    names:
    - test
  api_server: example.com
  basic_auth:
    username: foo
    password: bar
  bearer_token: bearer_token
  bearer_token_file: bearer_token_file
`,
		},
	}

	for _, tc := range testcases {
		cg := mustNewConfigGenerator(t, &monitoringv1.Prometheus{Spec: monitoringv1.PrometheusSpec{IgnoreNamespaceSelectors: false}})

		c := cg.generateK8SSDConfig(
			sm.Spec.NamespaceSelector,
			sm.Namespace,
			tc.apiserverConfig,
			tc.store,
			kubernetesSDRoleEndpoint,
		)
		s, err := yaml.Marshal(yaml.MapSlice{c})
		if err != nil {
			t.Fatal(err)
		}
		result := string(s)

		if result != tc.expected {
			t.Fatalf("Unexpected result.\n\nGot:\n\n%s\n\nExpected:\n\n%s\n\n", result, tc.expected)
		}
	}
}

func TestAlertmanagerBearerToken(t *testing.T) {
	p := &monitoringv1.Prometheus{
		ObjectMeta: metav1.ObjectMeta{
			Name:      "test",
			Namespace: "default",
		},
		Spec: monitoringv1.PrometheusSpec{
			Alerting: &monitoringv1.AlertingSpec{
				Alertmanagers: []monitoringv1.AlertmanagerEndpoints{
					{
						Name:            "alertmanager-main",
						Namespace:       "default",
						Port:            intstr.FromString("web"),
						BearerTokenFile: "/some/file/on/disk",
					},
				},
			},
		},
	}

	cg := mustNewConfigGenerator(t, p)

	cfg, err := cg.Generate(
		p,
		nil,
		nil,
		nil,
		&assets.Store{},
		nil,
		nil,
		nil,
		nil,
	)
	if err != nil {
		t.Fatal(err)
	}

	// If this becomes an endless sink of maintenance, then we should just
	// change this to check that just the `bearer_token_file` is set with
	// something like json-path.
	expected := `global:
  evaluation_interval: 30s
  scrape_interval: 30s
  external_labels:
    prometheus: default/test
    prometheus_replica: $(POD_NAME)
scrape_configs: []
alerting:
  alert_relabel_configs:
  - action: labeldrop
    regex: prometheus_replica
  alertmanagers:
  - path_prefix: /
    scheme: http
    kubernetes_sd_configs:
    - role: endpoints
      namespaces:
        names:
        - default
    bearer_token_file: /some/file/on/disk
    relabel_configs:
    - action: keep
      source_labels:
      - __meta_kubernetes_service_name
      regex: alertmanager-main
    - action: keep
      source_labels:
      - __meta_kubernetes_endpoint_port_name
      regex: web
`

	result := string(cfg)

	if expected != result {
		fmt.Println(pretty.Compare(expected, result))
		t.Fatal("expected Prometheus configuration and actual configuration do not match")
	}
}

func TestAlertmanagerAPIVersion(t *testing.T) {
	p := &monitoringv1.Prometheus{
		ObjectMeta: metav1.ObjectMeta{
			Name:      "test",
			Namespace: "default",
		},
		Spec: monitoringv1.PrometheusSpec{
			CommonPrometheusFields: monitoringv1.CommonPrometheusFields{
				Version: "v2.11.0",
			},
			Alerting: &monitoringv1.AlertingSpec{
				Alertmanagers: []monitoringv1.AlertmanagerEndpoints{
					{
						Name:       "alertmanager-main",
						Namespace:  "default",
						Port:       intstr.FromString("web"),
						APIVersion: "v2",
					},
				},
			},
		},
	}
	cg := mustNewConfigGenerator(t, p)
	cfg, err := cg.Generate(
		p,
		nil,
		nil,
		nil,
		&assets.Store{},
		nil,
		nil,
		nil,
		nil,
	)
	if err != nil {
		t.Fatal(err)
	}

	// If this becomes an endless sink of maintenance, then we should just
	// change this to check that just the `api_version` is set with
	// something like json-path.
	expected := `global:
  evaluation_interval: 30s
  scrape_interval: 30s
  external_labels:
    prometheus: default/test
    prometheus_replica: $(POD_NAME)
scrape_configs: []
alerting:
  alert_relabel_configs:
  - action: labeldrop
    regex: prometheus_replica
  alertmanagers:
  - path_prefix: /
    scheme: http
    kubernetes_sd_configs:
    - role: endpoints
      namespaces:
        names:
        - default
    api_version: v2
    relabel_configs:
    - action: keep
      source_labels:
      - __meta_kubernetes_service_name
      regex: alertmanager-main
    - action: keep
      source_labels:
      - __meta_kubernetes_endpoint_port_name
      regex: web
`

	result := string(cfg)

	if expected != result {
		fmt.Println(pretty.Compare(expected, result))
		t.Fatal("expected Prometheus configuration and actual configuration do not match")
	}
}

func TestAlertmanagerTimeoutConfig(t *testing.T) {
	p := &monitoringv1.Prometheus{
		ObjectMeta: metav1.ObjectMeta{
			Name:      "test",
			Namespace: "default",
		},
		Spec: monitoringv1.PrometheusSpec{
			CommonPrometheusFields: monitoringv1.CommonPrometheusFields{
				Version: "v2.11.0",
			},
			Alerting: &monitoringv1.AlertingSpec{
				Alertmanagers: []monitoringv1.AlertmanagerEndpoints{
					{
						Name:       "alertmanager-main",
						Namespace:  "default",
						Port:       intstr.FromString("web"),
						APIVersion: "v2",
						Timeout:    pointer.StringPtr("60s"),
					},
				},
			},
		},
	}
	cg := mustNewConfigGenerator(t, p)
	cfg, err := cg.Generate(
		p,
		nil,
		nil,
		nil,
		&assets.Store{},
		nil,
		nil,
		nil,
		nil,
	)
	if err != nil {
		t.Fatal(err)
	}

	// If this becomes an endless sink of maintenance, then we should just
	// change this to check that just the `api_version` is set with
	// something like json-path.
	expected := `global:
  evaluation_interval: 30s
  scrape_interval: 30s
  external_labels:
    prometheus: default/test
    prometheus_replica: $(POD_NAME)
scrape_configs: []
alerting:
  alert_relabel_configs:
  - action: labeldrop
    regex: prometheus_replica
  alertmanagers:
  - path_prefix: /
    scheme: http
    timeout: 60s
    kubernetes_sd_configs:
    - role: endpoints
      namespaces:
        names:
        - default
    api_version: v2
    relabel_configs:
    - action: keep
      source_labels:
      - __meta_kubernetes_service_name
      regex: alertmanager-main
    - action: keep
      source_labels:
      - __meta_kubernetes_endpoint_port_name
      regex: web
`

	result := string(cfg)

	if expected != result {
		fmt.Println(pretty.Compare(expected, result))
		t.Fatal("expected Prometheus configuration and actual configuration do not match")
	}
}

func TestAdditionalScrapeConfigs(t *testing.T) {
	int32Ptr := func(i int32) *int32 {
		return &i
	}
	getCfg := func(shards *int32) string {
		p := &monitoringv1.Prometheus{
			ObjectMeta: metav1.ObjectMeta{
				Name:      "test",
				Namespace: "default",
			},
			Spec: monitoringv1.PrometheusSpec{
				Shards: shards,
			},
		}

		cg := mustNewConfigGenerator(t, p)

		cfg, err := cg.Generate(
			&monitoringv1.Prometheus{
				ObjectMeta: metav1.ObjectMeta{
					Name:      "test",
					Namespace: "default",
				},
				Spec: monitoringv1.PrometheusSpec{
					CommonPrometheusFields: monitoringv1.CommonPrometheusFields{
						Shards: shards,
					},
				},
			},
			nil,
			nil,
			nil,
			&assets.Store{},
			[]byte(`- job_name: prometheus
  scrape_interval: 15s
  static_configs:
  - targets: ['localhost:9090']
- job_name: gce_app_bar
  scrape_interval: 5s
  gce_sd_config:
    - project: foo
      zone: us-central1
  relabel_configs:
    - action: keep
      source_labels:
      - __meta_gce_label_app
      regex: my_app
`),
			nil,
			nil,
			nil,
		)
		if err != nil {
			t.Fatal(err)
		}
		return string(cfg)
	}

	testCases := []struct {
		name     string
		result   string
		expected string
	}{
		{
			name:   "unsharded prometheus",
			result: getCfg(nil),
			expected: `global:
  evaluation_interval: 30s
  scrape_interval: 30s
  external_labels:
    prometheus: default/test
    prometheus_replica: $(POD_NAME)
scrape_configs:
- job_name: prometheus
  scrape_interval: 15s
  static_configs:
  - targets:
    - localhost:9090
- job_name: gce_app_bar
  scrape_interval: 5s
  gce_sd_config:
  - project: foo
    zone: us-central1
  relabel_configs:
  - action: keep
    source_labels:
    - __meta_gce_label_app
    regex: my_app
`,
		},
		{
			name:   "one prometheus shard",
			result: getCfg(int32Ptr(1)),
			expected: `global:
  evaluation_interval: 30s
  scrape_interval: 30s
  external_labels:
    prometheus: default/test
    prometheus_replica: $(POD_NAME)
scrape_configs:
- job_name: prometheus
  scrape_interval: 15s
  static_configs:
  - targets:
    - localhost:9090
- job_name: gce_app_bar
  scrape_interval: 5s
  gce_sd_config:
  - project: foo
    zone: us-central1
  relabel_configs:
  - action: keep
    source_labels:
    - __meta_gce_label_app
    regex: my_app
`,
		},
		{
			name:   "sharded prometheus",
			result: getCfg(int32Ptr(3)),
			expected: `global:
  evaluation_interval: 30s
  scrape_interval: 30s
  external_labels:
    prometheus: default/test
    prometheus_replica: $(POD_NAME)
scrape_configs:
- job_name: prometheus
  scrape_interval: 15s
  static_configs:
  - targets:
    - localhost:9090
  relabel_configs:
  - source_labels:
    - __address__
    target_label: __tmp_hash
    modulus: 3
    action: hashmod
  - source_labels:
    - __tmp_hash
    regex: $(SHARD)
    action: keep
- job_name: gce_app_bar
  scrape_interval: 5s
  gce_sd_config:
  - project: foo
    zone: us-central1
  relabel_configs:
  - action: keep
    source_labels:
    - __meta_gce_label_app
    regex: my_app
  - source_labels:
    - __address__
    target_label: __tmp_hash
    modulus: 3
    action: hashmod
  - source_labels:
    - __tmp_hash
    regex: $(SHARD)
    action: keep
`,
		},
	}

	for _, tt := range testCases {
		tt := tt
		t.Run(
			tt.name, func(t *testing.T) {
				if tt.expected != tt.result {
					fmt.Println(pretty.Compare(tt.expected, tt.result))
					t.Fatal("expected Prometheus configuration and actual configuration do not match")
				}
			},
		)
	}
}

func TestAdditionalAlertRelabelConfigs(t *testing.T) {
	p := &monitoringv1.Prometheus{
		ObjectMeta: metav1.ObjectMeta{
			Name:      "test",
			Namespace: "default",
		},
		Spec: monitoringv1.PrometheusSpec{
			Alerting: &monitoringv1.AlertingSpec{
				Alertmanagers: []monitoringv1.AlertmanagerEndpoints{
					{
						Name:      "alertmanager-main",
						Namespace: "default",
						Port:      intstr.FromString("web"),
					},
				},
			},
		},
	}

	cg := mustNewConfigGenerator(t, p)

	cfg, err := cg.Generate(
		p,
		nil,
		nil,
		nil,
		&assets.Store{},
		nil,
		[]byte(`- action: drop
  source_labels: [__meta_kubernetes_node_name]
  regex: spot-(.+)

`),
		nil,
		nil,
	)
	if err != nil {
		t.Fatal(err)
	}

	expected := `global:
  evaluation_interval: 30s
  scrape_interval: 30s
  external_labels:
    prometheus: default/test
    prometheus_replica: $(POD_NAME)
scrape_configs: []
alerting:
  alert_relabel_configs:
  - action: labeldrop
    regex: prometheus_replica
  - action: drop
    source_labels:
    - __meta_kubernetes_node_name
    regex: spot-(.+)
  alertmanagers:
  - path_prefix: /
    scheme: http
    kubernetes_sd_configs:
    - role: endpoints
      namespaces:
        names:
        - default
    relabel_configs:
    - action: keep
      source_labels:
      - __meta_kubernetes_service_name
      regex: alertmanager-main
    - action: keep
      source_labels:
      - __meta_kubernetes_endpoint_port_name
      regex: web
`

	result := string(cfg)

	if expected != result {
		fmt.Println(pretty.Compare(expected, result))
		t.Fatal("expected Prometheus configuration and actual configuration do not match")
	}
}

func TestNoEnforcedNamespaceLabelServiceMonitor(t *testing.T) {
	p := &monitoringv1.Prometheus{
		ObjectMeta: metav1.ObjectMeta{
			Name:      "test",
			Namespace: "ns-value",
		},
		Spec: monitoringv1.PrometheusSpec{},
	}

	cg := mustNewConfigGenerator(t, p)

	cfg, err := cg.Generate(
		p,
		map[string]*monitoringv1.ServiceMonitor{
			"test": {
				ObjectMeta: metav1.ObjectMeta{
					Name:      "test",
					Namespace: "default",
				},
				Spec: monitoringv1.ServiceMonitorSpec{
					Selector: metav1.LabelSelector{
						MatchLabels: map[string]string{
							"foo": "bar",
						},
					},
					Endpoints: []monitoringv1.Endpoint{
						{
							Port:        "https-metrics",
							HonorLabels: true,
							Interval:    "30s",
							MetricRelabelConfigs: []*monitoringv1.RelabelConfig{
								{
									Action:       "drop",
									Regex:        "container_(network_tcp_usage_total|network_udp_usage_total|tasks_state|cpu_load_average_10s)",
									SourceLabels: []monitoringv1.LabelName{"__name__"},
								},
							},
							RelabelConfigs: []*monitoringv1.RelabelConfig{
								{
									Action:       "replace",
									Regex:        "(.+)(?::d+)",
									Replacement:  "$1:9537",
									SourceLabels: []monitoringv1.LabelName{"__address__"},
									TargetLabel:  "__address__",
								},
								{
									Action:      "replace",
									Replacement: "crio",
									TargetLabel: "job",
								},
							},
						},
					},
				},
			},
		},
		nil,
		nil,
		&assets.Store{},
		nil,
		nil,
		nil,
		nil,
	)
	if err != nil {
		t.Fatal(err)
	}

	expected := `global:
  evaluation_interval: 30s
  scrape_interval: 30s
  external_labels:
    prometheus: ns-value/test
    prometheus_replica: $(POD_NAME)
scrape_configs:
- job_name: serviceMonitor/default/test/0
  honor_labels: true
  kubernetes_sd_configs:
  - role: endpoints
    namespaces:
      names:
      - default
  scrape_interval: 30s
  relabel_configs:
  - source_labels:
    - job
    target_label: __tmp_prometheus_job_name
  - action: keep
    source_labels:
    - __meta_kubernetes_service_label_foo
    - __meta_kubernetes_service_labelpresent_foo
    regex: (bar);true
  - action: keep
    source_labels:
    - __meta_kubernetes_endpoint_port_name
    regex: https-metrics
  - source_labels:
    - __meta_kubernetes_endpoint_address_target_kind
    - __meta_kubernetes_endpoint_address_target_name
    separator: ;
    regex: Node;(.*)
    replacement: ${1}
    target_label: node
  - source_labels:
    - __meta_kubernetes_endpoint_address_target_kind
    - __meta_kubernetes_endpoint_address_target_name
    separator: ;
    regex: Pod;(.*)
    replacement: ${1}
    target_label: pod
  - source_labels:
    - __meta_kubernetes_namespace
    target_label: namespace
  - source_labels:
    - __meta_kubernetes_service_name
    target_label: service
  - source_labels:
    - __meta_kubernetes_pod_name
    target_label: pod
  - source_labels:
    - __meta_kubernetes_pod_container_name
    target_label: container
  - source_labels:
    - __meta_kubernetes_service_name
    target_label: job
    replacement: ${1}
  - target_label: endpoint
    replacement: https-metrics
  - source_labels:
    - __address__
    target_label: __address__
    regex: (.+)(?::d+)
    replacement: $1:9537
    action: replace
  - target_label: job
    replacement: crio
    action: replace
  - source_labels:
    - __address__
    target_label: __tmp_hash
    modulus: 1
    action: hashmod
  - source_labels:
    - __tmp_hash
    regex: $(SHARD)
    action: keep
  metric_relabel_configs:
  - source_labels:
    - __name__
    regex: container_(network_tcp_usage_total|network_udp_usage_total|tasks_state|cpu_load_average_10s)
    action: drop
`

	result := string(cfg)
	if expected != result {
		fmt.Println(pretty.Compare(expected, result))
		t.Fatal("expected Prometheus configuration and actual configuration do not match")
	}
}

func TestServiceMonitorWithEndpointSliceEnable(t *testing.T) {
	cg := &ConfigGenerator{version: semver.MustParse("2.26.0"), endpointSliceSupported: true}
	cfg, err := cg.Generate(
		&monitoringv1.Prometheus{
			ObjectMeta: metav1.ObjectMeta{
				Name:      "test",
				Namespace: "ns-value",
			},
			Spec: monitoringv1.PrometheusSpec{
				EnforcedNamespaceLabel: "ns-key",
			},
		},
		map[string]*monitoringv1.ServiceMonitor{
			"test": {
				ObjectMeta: metav1.ObjectMeta{
					Name:      "test",
					Namespace: "default",
				},
				Spec: monitoringv1.ServiceMonitorSpec{
					Selector: metav1.LabelSelector{
						MatchLabels: map[string]string{
							"foo": "bar",
						},
						MatchExpressions: []metav1.LabelSelectorRequirement{
							{
								Key:      "alpha",
								Operator: metav1.LabelSelectorOpIn,
								Values:   []string{"beta", "gamma"},
							},
						},
					},
					Endpoints: []monitoringv1.Endpoint{
						{
							Port:     "web",
							Interval: "30s",
							MetricRelabelConfigs: []*monitoringv1.RelabelConfig{
								{
									Action:       "drop",
									Regex:        "my-job-pod-.+",
									SourceLabels: []monitoringv1.LabelName{"pod_name"},
									TargetLabel:  "ns-key",
								},
							},
							RelabelConfigs: []*monitoringv1.RelabelConfig{
								{
									Action:       "replace",
									Regex:        "(.*)",
									Replacement:  "$1",
									SourceLabels: []monitoringv1.LabelName{"__meta_kubernetes_pod_ready"},
								},
							},
						},
					},
				},
			},
		},
		nil,
		nil,
		&assets.Store{},
		nil,
		nil,
		nil,
		nil,
	)
	if err != nil {
		t.Fatal(err)
	}

	expected := `global:
  evaluation_interval: 30s
  scrape_interval: 30s
  external_labels:
    prometheus: ns-value/test
    prometheus_replica: $(POD_NAME)
scrape_configs:
- job_name: serviceMonitor/default/test/0
  honor_labels: false
  kubernetes_sd_configs:
  - role: endpointslice
    namespaces:
      names:
      - default
  scrape_interval: 30s
  relabel_configs:
  - source_labels:
    - job
    target_label: __tmp_prometheus_job_name
  - action: keep
    source_labels:
    - __meta_kubernetes_service_label_foo
    - __meta_kubernetes_service_labelpresent_foo
    regex: (bar);true
  - action: keep
    source_labels:
    - __meta_kubernetes_service_label_alpha
    - __meta_kubernetes_service_labelpresent_alpha
    regex: (beta|gamma);true
  - action: keep
    source_labels:
    - __meta_kubernetes_endpointslice_port_name
    regex: web
  - source_labels:
    - __meta_kubernetes_endpointslice_address_target_kind
    - __meta_kubernetes_endpointslice_address_target_name
    separator: ;
    regex: Node;(.*)
    replacement: ${1}
    target_label: node
  - source_labels:
    - __meta_kubernetes_endpointslice_address_target_kind
    - __meta_kubernetes_endpointslice_address_target_name
    separator: ;
    regex: Pod;(.*)
    replacement: ${1}
    target_label: pod
  - source_labels:
    - __meta_kubernetes_namespace
    target_label: namespace
  - source_labels:
    - __meta_kubernetes_service_name
    target_label: service
  - source_labels:
    - __meta_kubernetes_pod_name
    target_label: pod
  - source_labels:
    - __meta_kubernetes_pod_container_name
    target_label: container
  - source_labels:
    - __meta_kubernetes_service_name
    target_label: job
    replacement: ${1}
  - target_label: endpoint
    replacement: web
  - source_labels:
    - __meta_kubernetes_pod_ready
    regex: (.*)
    replacement: $1
    action: replace
  - target_label: ns-key
    replacement: default
  - source_labels:
    - __address__
    target_label: __tmp_hash
    modulus: 1
    action: hashmod
  - source_labels:
    - __tmp_hash
    regex: $(SHARD)
    action: keep
  metric_relabel_configs:
  - source_labels:
    - pod_name
    target_label: ns-key
    regex: my-job-pod-.+
    action: drop
  - target_label: ns-key
    replacement: default
`

	result := string(cfg)
	if expected != result {
		diff := cmp.Diff(expected, result)
		t.Fatalf("expected Prometheus configuration and actual configuration do not match for enforced namespace label test:\n%s", diff)
	}
}

func TestEnforcedNamespaceLabelPodMonitor(t *testing.T) {
<<<<<<< HEAD
	p := &monitoringv1.Prometheus{
		ObjectMeta: metav1.ObjectMeta{
			Name:      "test",
			Namespace: "ns-value",
=======
	cg := &ConfigGenerator{}
	cfg, err := cg.Generate(
		&monitoringv1.Prometheus{
			ObjectMeta: metav1.ObjectMeta{
				Name:      "test",
				Namespace: "ns-value",
			},
			Spec: monitoringv1.PrometheusSpec{
				CommonPrometheusFields: monitoringv1.CommonPrometheusFields{
					EnforcedNamespaceLabel: "ns-key",
				},
			},
>>>>>>> 7cb956c2
		},
		Spec: monitoringv1.PrometheusSpec{
			EnforcedNamespaceLabel: "ns-key",
		},
	}

	cg := mustNewConfigGenerator(t, p)

	cfg, err := cg.Generate(
		p,
		nil,
		map[string]*monitoringv1.PodMonitor{
			"testpodmonitor1": {
				ObjectMeta: metav1.ObjectMeta{
					Name:      "testpodmonitor1",
					Namespace: "pod-monitor-ns",
					Labels: map[string]string{
						"group": "group1",
					},
				},
				Spec: monitoringv1.PodMonitorSpec{
					PodTargetLabels: []string{"example", "env"},
					PodMetricsEndpoints: []monitoringv1.PodMetricsEndpoint{
						{
							Port:     "web",
							Interval: "30s",
							MetricRelabelConfigs: []*monitoringv1.RelabelConfig{
								{
									Action:       "drop",
									Regex:        "my-job-pod-.+",
									SourceLabels: []monitoringv1.LabelName{"pod_name"},
									TargetLabel:  "my-ns",
								},
							},
							RelabelConfigs: []*monitoringv1.RelabelConfig{
								{
									Action:       "replace",
									Regex:        "(.*)",
									Replacement:  "$1",
									SourceLabels: []monitoringv1.LabelName{"__meta_kubernetes_pod_ready"},
								},
							},
						},
					},
				},
			},
		},
		nil,
		&assets.Store{},
		nil,
		nil,
		nil,
		nil,
	)
	if err != nil {
		t.Fatal(err)
	}

	expected := `global:
  evaluation_interval: 30s
  scrape_interval: 30s
  external_labels:
    prometheus: ns-value/test
    prometheus_replica: $(POD_NAME)
scrape_configs:
- job_name: podMonitor/pod-monitor-ns/testpodmonitor1/0
  honor_labels: false
  kubernetes_sd_configs:
  - role: pod
    namespaces:
      names:
      - pod-monitor-ns
  scrape_interval: 30s
  relabel_configs:
  - source_labels:
    - job
    target_label: __tmp_prometheus_job_name
  - action: keep
    source_labels:
    - __meta_kubernetes_pod_container_port_name
    regex: web
  - source_labels:
    - __meta_kubernetes_namespace
    target_label: namespace
  - source_labels:
    - __meta_kubernetes_pod_container_name
    target_label: container
  - source_labels:
    - __meta_kubernetes_pod_name
    target_label: pod
  - source_labels:
    - __meta_kubernetes_pod_label_example
    target_label: example
    regex: (.+)
    replacement: ${1}
  - source_labels:
    - __meta_kubernetes_pod_label_env
    target_label: env
    regex: (.+)
    replacement: ${1}
  - target_label: job
    replacement: pod-monitor-ns/testpodmonitor1
  - target_label: endpoint
    replacement: web
  - source_labels:
    - __meta_kubernetes_pod_ready
    regex: (.*)
    replacement: $1
    action: replace
  - target_label: ns-key
    replacement: pod-monitor-ns
  - source_labels:
    - __address__
    target_label: __tmp_hash
    modulus: 1
    action: hashmod
  - source_labels:
    - __tmp_hash
    regex: $(SHARD)
    action: keep
  metric_relabel_configs:
  - source_labels:
    - pod_name
    target_label: my-ns
    regex: my-job-pod-.+
    action: drop
  - target_label: ns-key
    replacement: pod-monitor-ns
`

	result := string(cfg)
	if expected != result {
		diff := cmp.Diff(expected, result)
		t.Fatalf("expected Prometheus configuration and actual configuration do not match\n%s", diff)
	}
}

func TestEnforcedNamespaceLabelServiceMonitor(t *testing.T) {
<<<<<<< HEAD
	p := &monitoringv1.Prometheus{
		ObjectMeta: metav1.ObjectMeta{
			Name:      "test",
			Namespace: "ns-value",
=======
	cg := &ConfigGenerator{}
	cfg, err := cg.Generate(
		&monitoringv1.Prometheus{
			ObjectMeta: metav1.ObjectMeta{
				Name:      "test",
				Namespace: "ns-value",
			},
			Spec: monitoringv1.PrometheusSpec{
				CommonPrometheusFields: monitoringv1.CommonPrometheusFields{
					EnforcedNamespaceLabel: "ns-key",
				},
			},
>>>>>>> 7cb956c2
		},
		Spec: monitoringv1.PrometheusSpec{
			EnforcedNamespaceLabel: "ns-key",
		},
	}

	cg := mustNewConfigGenerator(t, p)

	cfg, err := cg.Generate(
		p,
		map[string]*monitoringv1.ServiceMonitor{
			"test": {
				ObjectMeta: metav1.ObjectMeta{
					Name:      "test",
					Namespace: "default",
				},
				Spec: monitoringv1.ServiceMonitorSpec{
					Selector: metav1.LabelSelector{
						MatchLabels: map[string]string{
							"foo": "bar",
						},
						MatchExpressions: []metav1.LabelSelectorRequirement{
							{
								Key:      "alpha",
								Operator: metav1.LabelSelectorOpIn,
								Values:   []string{"beta", "gamma"},
							},
						},
					},
					Endpoints: []monitoringv1.Endpoint{
						{
							Port:     "web",
							Interval: "30s",
							MetricRelabelConfigs: []*monitoringv1.RelabelConfig{
								{
									Action:       "drop",
									Regex:        "my-job-pod-.+",
									SourceLabels: []monitoringv1.LabelName{"pod_name"},
									TargetLabel:  "ns-key",
								},
							},
							RelabelConfigs: []*monitoringv1.RelabelConfig{
								{
									Action:       "replace",
									Regex:        "(.*)",
									Replacement:  "$1",
									SourceLabels: []monitoringv1.LabelName{"__meta_kubernetes_pod_ready"},
								},
							},
						},
					},
				},
			},
		},
		nil,
		nil,
		&assets.Store{},
		nil,
		nil,
		nil,
		nil,
	)
	if err != nil {
		t.Fatal(err)
	}

	expected := `global:
  evaluation_interval: 30s
  scrape_interval: 30s
  external_labels:
    prometheus: ns-value/test
    prometheus_replica: $(POD_NAME)
scrape_configs:
- job_name: serviceMonitor/default/test/0
  honor_labels: false
  kubernetes_sd_configs:
  - role: endpoints
    namespaces:
      names:
      - default
  scrape_interval: 30s
  relabel_configs:
  - source_labels:
    - job
    target_label: __tmp_prometheus_job_name
  - action: keep
    source_labels:
    - __meta_kubernetes_service_label_foo
    - __meta_kubernetes_service_labelpresent_foo
    regex: (bar);true
  - action: keep
    source_labels:
    - __meta_kubernetes_service_label_alpha
    - __meta_kubernetes_service_labelpresent_alpha
    regex: (beta|gamma);true
  - action: keep
    source_labels:
    - __meta_kubernetes_endpoint_port_name
    regex: web
  - source_labels:
    - __meta_kubernetes_endpoint_address_target_kind
    - __meta_kubernetes_endpoint_address_target_name
    separator: ;
    regex: Node;(.*)
    replacement: ${1}
    target_label: node
  - source_labels:
    - __meta_kubernetes_endpoint_address_target_kind
    - __meta_kubernetes_endpoint_address_target_name
    separator: ;
    regex: Pod;(.*)
    replacement: ${1}
    target_label: pod
  - source_labels:
    - __meta_kubernetes_namespace
    target_label: namespace
  - source_labels:
    - __meta_kubernetes_service_name
    target_label: service
  - source_labels:
    - __meta_kubernetes_pod_name
    target_label: pod
  - source_labels:
    - __meta_kubernetes_pod_container_name
    target_label: container
  - source_labels:
    - __meta_kubernetes_service_name
    target_label: job
    replacement: ${1}
  - target_label: endpoint
    replacement: web
  - source_labels:
    - __meta_kubernetes_pod_ready
    regex: (.*)
    replacement: $1
    action: replace
  - target_label: ns-key
    replacement: default
  - source_labels:
    - __address__
    target_label: __tmp_hash
    modulus: 1
    action: hashmod
  - source_labels:
    - __tmp_hash
    regex: $(SHARD)
    action: keep
  metric_relabel_configs:
  - source_labels:
    - pod_name
    target_label: ns-key
    regex: my-job-pod-.+
    action: drop
  - target_label: ns-key
    replacement: default
`

	result := string(cfg)
	if expected != result {
		diff := cmp.Diff(expected, result)
		t.Fatalf("expected Prometheus configuration and actual configuration do not match for enforced namespace label test:\n%s", diff)
	}
}

func TestAdditionalAlertmanagers(t *testing.T) {
	p := &monitoringv1.Prometheus{
		ObjectMeta: metav1.ObjectMeta{
			Name:      "test",
			Namespace: "default",
		},
		Spec: monitoringv1.PrometheusSpec{
			Alerting: &monitoringv1.AlertingSpec{
				Alertmanagers: []monitoringv1.AlertmanagerEndpoints{
					{
						Name:      "alertmanager-main",
						Namespace: "default",
						Port:      intstr.FromString("web"),
					},
				},
			},
		},
	}

	cg := mustNewConfigGenerator(t, p)

	cfg, err := cg.Generate(
		p,
		nil,
		nil,
		nil,
		&assets.Store{},
		nil,
		nil,
		[]byte(`- static_configs:
  - targets:
    - localhost
`),
		nil,
	)
	if err != nil {
		t.Fatal(err)
	}

	expected := `global:
  evaluation_interval: 30s
  scrape_interval: 30s
  external_labels:
    prometheus: default/test
    prometheus_replica: $(POD_NAME)
scrape_configs: []
alerting:
  alert_relabel_configs:
  - action: labeldrop
    regex: prometheus_replica
  alertmanagers:
  - path_prefix: /
    scheme: http
    kubernetes_sd_configs:
    - role: endpoints
      namespaces:
        names:
        - default
    relabel_configs:
    - action: keep
      source_labels:
      - __meta_kubernetes_service_name
      regex: alertmanager-main
    - action: keep
      source_labels:
      - __meta_kubernetes_endpoint_port_name
      regex: web
  - static_configs:
    - targets:
      - localhost
`

	result := string(cfg)

	if expected != result {
		fmt.Println(pretty.Compare(expected, result))
		t.Fatal("expected Prometheus configuration and actual configuration do not match")
	}
}

func TestSettingHonorTimestampsInServiceMonitor(t *testing.T) {
	p := &monitoringv1.Prometheus{
		ObjectMeta: metav1.ObjectMeta{
			Name:      "test",
			Namespace: "default",
		},
		Spec: monitoringv1.PrometheusSpec{
			CommonPrometheusFields: monitoringv1.CommonPrometheusFields{
				Version: "v2.9.0",
				ServiceMonitorSelector: &metav1.LabelSelector{
					MatchLabels: map[string]string{
						"group": "group1",
					},
				},
			},
		},
	}
	cg := mustNewConfigGenerator(t, p)
	cfg, err := cg.Generate(
		p,
		map[string]*monitoringv1.ServiceMonitor{
			"testservicemonitor1": {
				ObjectMeta: metav1.ObjectMeta{
					Name:      "testservicemonitor1",
					Namespace: "default",
					Labels: map[string]string{
						"group": "group1",
					},
				},
				Spec: monitoringv1.ServiceMonitorSpec{
					TargetLabels: []string{"example", "env"},
					Endpoints: []monitoringv1.Endpoint{
						{
							HonorTimestamps: swag.Bool(false),
							Port:            "web",
							Interval:        "30s",
						},
					},
				},
			},
		},
		nil,
		nil,
		&assets.Store{},
		nil,
		nil,
		nil,
		nil,
	)
	if err != nil {
		t.Fatal(err)
	}

	expected := `global:
  evaluation_interval: 30s
  scrape_interval: 30s
  external_labels:
    prometheus: default/test
    prometheus_replica: $(POD_NAME)
scrape_configs:
- job_name: serviceMonitor/default/testservicemonitor1/0
  honor_labels: false
  honor_timestamps: false
  kubernetes_sd_configs:
  - role: endpoints
    namespaces:
      names:
      - default
  scrape_interval: 30s
  relabel_configs:
  - source_labels:
    - job
    target_label: __tmp_prometheus_job_name
  - action: keep
    source_labels:
    - __meta_kubernetes_endpoint_port_name
    regex: web
  - source_labels:
    - __meta_kubernetes_endpoint_address_target_kind
    - __meta_kubernetes_endpoint_address_target_name
    separator: ;
    regex: Node;(.*)
    replacement: ${1}
    target_label: node
  - source_labels:
    - __meta_kubernetes_endpoint_address_target_kind
    - __meta_kubernetes_endpoint_address_target_name
    separator: ;
    regex: Pod;(.*)
    replacement: ${1}
    target_label: pod
  - source_labels:
    - __meta_kubernetes_namespace
    target_label: namespace
  - source_labels:
    - __meta_kubernetes_service_name
    target_label: service
  - source_labels:
    - __meta_kubernetes_pod_name
    target_label: pod
  - source_labels:
    - __meta_kubernetes_pod_container_name
    target_label: container
  - source_labels:
    - __meta_kubernetes_service_label_example
    target_label: example
    regex: (.+)
    replacement: ${1}
  - source_labels:
    - __meta_kubernetes_service_label_env
    target_label: env
    regex: (.+)
    replacement: ${1}
  - source_labels:
    - __meta_kubernetes_service_name
    target_label: job
    replacement: ${1}
  - target_label: endpoint
    replacement: web
  - source_labels:
    - __address__
    target_label: __tmp_hash
    modulus: 1
    action: hashmod
  - source_labels:
    - __tmp_hash
    regex: $(SHARD)
    action: keep
  metric_relabel_configs: []
`

	result := string(cfg)

	if expected != result {
		fmt.Println(pretty.Compare(expected, result))
		t.Fatal("expected Prometheus configuration and actual configuration do not match")
	}
}

func TestSettingHonorTimestampsInPodMonitor(t *testing.T) {
	p := &monitoringv1.Prometheus{
		ObjectMeta: metav1.ObjectMeta{
			Name:      "test",
			Namespace: "default",
		},
		Spec: monitoringv1.PrometheusSpec{
			CommonPrometheusFields: monitoringv1.CommonPrometheusFields{
				Version: "v2.9.0",
				ServiceMonitorSelector: &metav1.LabelSelector{
					MatchLabels: map[string]string{
						"group": "group1",
					},
				},
			},
		},
	}
	cg := mustNewConfigGenerator(t, p)
	cfg, err := cg.Generate(
		p,
		nil,
		map[string]*monitoringv1.PodMonitor{
			"testpodmonitor1": {
				ObjectMeta: metav1.ObjectMeta{
					Name:      "testpodmonitor1",
					Namespace: "default",
					Labels: map[string]string{
						"group": "group1",
					},
				},
				Spec: monitoringv1.PodMonitorSpec{
					PodTargetLabels: []string{"example", "env"},
					PodMetricsEndpoints: []monitoringv1.PodMetricsEndpoint{
						{
							HonorTimestamps: swag.Bool(false),
							Port:            "web",
							Interval:        "30s",
						},
					},
				},
			},
		},
		nil,
		&assets.Store{},
		nil,
		nil,
		nil,
		nil,
	)
	if err != nil {
		t.Fatal(err)
	}

	expected := `global:
  evaluation_interval: 30s
  scrape_interval: 30s
  external_labels:
    prometheus: default/test
    prometheus_replica: $(POD_NAME)
scrape_configs:
- job_name: podMonitor/default/testpodmonitor1/0
  honor_labels: false
  honor_timestamps: false
  kubernetes_sd_configs:
  - role: pod
    namespaces:
      names:
      - default
  scrape_interval: 30s
  relabel_configs:
  - source_labels:
    - job
    target_label: __tmp_prometheus_job_name
  - action: keep
    source_labels:
    - __meta_kubernetes_pod_container_port_name
    regex: web
  - source_labels:
    - __meta_kubernetes_namespace
    target_label: namespace
  - source_labels:
    - __meta_kubernetes_pod_container_name
    target_label: container
  - source_labels:
    - __meta_kubernetes_pod_name
    target_label: pod
  - source_labels:
    - __meta_kubernetes_pod_label_example
    target_label: example
    regex: (.+)
    replacement: ${1}
  - source_labels:
    - __meta_kubernetes_pod_label_env
    target_label: env
    regex: (.+)
    replacement: ${1}
  - target_label: job
    replacement: default/testpodmonitor1
  - target_label: endpoint
    replacement: web
  - source_labels:
    - __address__
    target_label: __tmp_hash
    modulus: 1
    action: hashmod
  - source_labels:
    - __tmp_hash
    regex: $(SHARD)
    action: keep
  metric_relabel_configs: []
`

	result := string(cfg)

	if expected != result {
		fmt.Println(pretty.Compare(expected, result))
		t.Fatal("expected Prometheus configuration and actual configuration do not match")
	}
}

func TestHonorTimestampsOverriding(t *testing.T) {
	p := &monitoringv1.Prometheus{
		ObjectMeta: metav1.ObjectMeta{
			Name:      "test",
			Namespace: "default",
		},
		Spec: monitoringv1.PrometheusSpec{
			CommonPrometheusFields: monitoringv1.CommonPrometheusFields{
				Version:                 "v2.9.0",
				OverrideHonorTimestamps: true,
				ServiceMonitorSelector: &metav1.LabelSelector{
					MatchLabels: map[string]string{
						"group": "group1",
					},
				},
			},
		},
	}

	cg := mustNewConfigGenerator(t, p)
	cfg, err := cg.Generate(
		p,
		map[string]*monitoringv1.ServiceMonitor{
			"testservicemonitor1": {
				ObjectMeta: metav1.ObjectMeta{
					Name:      "testservicemonitor1",
					Namespace: "default",
					Labels: map[string]string{
						"group": "group1",
					},
				},
				Spec: monitoringv1.ServiceMonitorSpec{
					TargetLabels: []string{"example", "env"},
					Endpoints: []monitoringv1.Endpoint{
						{
							HonorTimestamps: swag.Bool(true),
							Port:            "web",
							Interval:        "30s",
						},
					},
				},
			},
		},
		nil,
		nil,
		&assets.Store{},
		nil,
		nil,
		nil,
		nil,
	)
	if err != nil {
		t.Fatal(err)
	}

	expected := `global:
  evaluation_interval: 30s
  scrape_interval: 30s
  external_labels:
    prometheus: default/test
    prometheus_replica: $(POD_NAME)
scrape_configs:
- job_name: serviceMonitor/default/testservicemonitor1/0
  honor_labels: false
  honor_timestamps: false
  kubernetes_sd_configs:
  - role: endpoints
    namespaces:
      names:
      - default
  scrape_interval: 30s
  relabel_configs:
  - source_labels:
    - job
    target_label: __tmp_prometheus_job_name
  - action: keep
    source_labels:
    - __meta_kubernetes_endpoint_port_name
    regex: web
  - source_labels:
    - __meta_kubernetes_endpoint_address_target_kind
    - __meta_kubernetes_endpoint_address_target_name
    separator: ;
    regex: Node;(.*)
    replacement: ${1}
    target_label: node
  - source_labels:
    - __meta_kubernetes_endpoint_address_target_kind
    - __meta_kubernetes_endpoint_address_target_name
    separator: ;
    regex: Pod;(.*)
    replacement: ${1}
    target_label: pod
  - source_labels:
    - __meta_kubernetes_namespace
    target_label: namespace
  - source_labels:
    - __meta_kubernetes_service_name
    target_label: service
  - source_labels:
    - __meta_kubernetes_pod_name
    target_label: pod
  - source_labels:
    - __meta_kubernetes_pod_container_name
    target_label: container
  - source_labels:
    - __meta_kubernetes_service_label_example
    target_label: example
    regex: (.+)
    replacement: ${1}
  - source_labels:
    - __meta_kubernetes_service_label_env
    target_label: env
    regex: (.+)
    replacement: ${1}
  - source_labels:
    - __meta_kubernetes_service_name
    target_label: job
    replacement: ${1}
  - target_label: endpoint
    replacement: web
  - source_labels:
    - __address__
    target_label: __tmp_hash
    modulus: 1
    action: hashmod
  - source_labels:
    - __tmp_hash
    regex: $(SHARD)
    action: keep
  metric_relabel_configs: []
`

	result := string(cfg)

	if expected != result {
		fmt.Println(pretty.Compare(expected, result))
		t.Fatal("expected Prometheus configuration and actual configuration do not match")
	}
}

func TestSettingHonorLabels(t *testing.T) {
<<<<<<< HEAD
	p := &monitoringv1.Prometheus{
		ObjectMeta: metav1.ObjectMeta{
			Name:      "test",
			Namespace: "default",
		},
		Spec: monitoringv1.PrometheusSpec{
			ServiceMonitorSelector: &metav1.LabelSelector{
				MatchLabels: map[string]string{
					"group": "group1",
=======
	cg := &ConfigGenerator{}
	cfg, err := cg.Generate(
		&monitoringv1.Prometheus{
			ObjectMeta: metav1.ObjectMeta{
				Name:      "test",
				Namespace: "default",
			},
			Spec: monitoringv1.PrometheusSpec{
				CommonPrometheusFields: monitoringv1.CommonPrometheusFields{
					ServiceMonitorSelector: &metav1.LabelSelector{
						MatchLabels: map[string]string{
							"group": "group1",
						},
					},
>>>>>>> 7cb956c2
				},
			},
		},
	}

	cg := mustNewConfigGenerator(t, p)

	cfg, err := cg.Generate(
		p,
		map[string]*monitoringv1.ServiceMonitor{
			"testservicemonitor1": {
				ObjectMeta: metav1.ObjectMeta{
					Name:      "testservicemonitor1",
					Namespace: "default",
					Labels: map[string]string{
						"group": "group1",
					},
				},
				Spec: monitoringv1.ServiceMonitorSpec{
					TargetLabels: []string{"example", "env"},
					Endpoints: []monitoringv1.Endpoint{
						{
							HonorLabels: true,
							Port:        "web",
							Interval:    "30s",
						},
					},
				},
			},
		},
		nil,
		nil,
		&assets.Store{},
		nil,
		nil,
		nil,
		nil,
	)
	if err != nil {
		t.Fatal(err)
	}

	expected := `global:
  evaluation_interval: 30s
  scrape_interval: 30s
  external_labels:
    prometheus: default/test
    prometheus_replica: $(POD_NAME)
scrape_configs:
- job_name: serviceMonitor/default/testservicemonitor1/0
  honor_labels: true
  kubernetes_sd_configs:
  - role: endpoints
    namespaces:
      names:
      - default
  scrape_interval: 30s
  relabel_configs:
  - source_labels:
    - job
    target_label: __tmp_prometheus_job_name
  - action: keep
    source_labels:
    - __meta_kubernetes_endpoint_port_name
    regex: web
  - source_labels:
    - __meta_kubernetes_endpoint_address_target_kind
    - __meta_kubernetes_endpoint_address_target_name
    separator: ;
    regex: Node;(.*)
    replacement: ${1}
    target_label: node
  - source_labels:
    - __meta_kubernetes_endpoint_address_target_kind
    - __meta_kubernetes_endpoint_address_target_name
    separator: ;
    regex: Pod;(.*)
    replacement: ${1}
    target_label: pod
  - source_labels:
    - __meta_kubernetes_namespace
    target_label: namespace
  - source_labels:
    - __meta_kubernetes_service_name
    target_label: service
  - source_labels:
    - __meta_kubernetes_pod_name
    target_label: pod
  - source_labels:
    - __meta_kubernetes_pod_container_name
    target_label: container
  - source_labels:
    - __meta_kubernetes_service_label_example
    target_label: example
    regex: (.+)
    replacement: ${1}
  - source_labels:
    - __meta_kubernetes_service_label_env
    target_label: env
    regex: (.+)
    replacement: ${1}
  - source_labels:
    - __meta_kubernetes_service_name
    target_label: job
    replacement: ${1}
  - target_label: endpoint
    replacement: web
  - source_labels:
    - __address__
    target_label: __tmp_hash
    modulus: 1
    action: hashmod
  - source_labels:
    - __tmp_hash
    regex: $(SHARD)
    action: keep
  metric_relabel_configs: []
`

	result := string(cfg)

	if expected != result {
		fmt.Println(pretty.Compare(expected, result))
		t.Fatal("expected Prometheus configuration and actual configuration do not match")
	}
}

func TestHonorLabelsOverriding(t *testing.T) {
<<<<<<< HEAD
	p := &monitoringv1.Prometheus{
		ObjectMeta: metav1.ObjectMeta{
			Name:      "test",
			Namespace: "default",
		},
		Spec: monitoringv1.PrometheusSpec{
			OverrideHonorLabels: true,
			ServiceMonitorSelector: &metav1.LabelSelector{
				MatchLabels: map[string]string{
					"group": "group1",
=======
	cg := &ConfigGenerator{}
	cfg, err := cg.Generate(
		&monitoringv1.Prometheus{
			ObjectMeta: metav1.ObjectMeta{
				Name:      "test",
				Namespace: "default",
			},
			Spec: monitoringv1.PrometheusSpec{
				CommonPrometheusFields: monitoringv1.CommonPrometheusFields{
					OverrideHonorLabels: true,
					ServiceMonitorSelector: &metav1.LabelSelector{
						MatchLabels: map[string]string{
							"group": "group1",
						},
					},
>>>>>>> 7cb956c2
				},
			},
		},
	}
	cg := mustNewConfigGenerator(t, p)

	cfg, err := cg.Generate(
		p,
		map[string]*monitoringv1.ServiceMonitor{
			"testservicemonitor1": {
				ObjectMeta: metav1.ObjectMeta{
					Name:      "testservicemonitor1",
					Namespace: "default",
					Labels: map[string]string{
						"group": "group1",
					},
				},
				Spec: monitoringv1.ServiceMonitorSpec{
					TargetLabels: []string{"example", "env"},
					Endpoints: []monitoringv1.Endpoint{
						{
							HonorLabels: true,
							Port:        "web",
							Interval:    "30s",
						},
					},
				},
			},
		},
		nil,
		nil,
		&assets.Store{},
		nil,
		nil,
		nil,
		nil,
	)
	if err != nil {
		t.Fatal(err)
	}

	expected := `global:
  evaluation_interval: 30s
  scrape_interval: 30s
  external_labels:
    prometheus: default/test
    prometheus_replica: $(POD_NAME)
scrape_configs:
- job_name: serviceMonitor/default/testservicemonitor1/0
  honor_labels: false
  kubernetes_sd_configs:
  - role: endpoints
    namespaces:
      names:
      - default
  scrape_interval: 30s
  relabel_configs:
  - source_labels:
    - job
    target_label: __tmp_prometheus_job_name
  - action: keep
    source_labels:
    - __meta_kubernetes_endpoint_port_name
    regex: web
  - source_labels:
    - __meta_kubernetes_endpoint_address_target_kind
    - __meta_kubernetes_endpoint_address_target_name
    separator: ;
    regex: Node;(.*)
    replacement: ${1}
    target_label: node
  - source_labels:
    - __meta_kubernetes_endpoint_address_target_kind
    - __meta_kubernetes_endpoint_address_target_name
    separator: ;
    regex: Pod;(.*)
    replacement: ${1}
    target_label: pod
  - source_labels:
    - __meta_kubernetes_namespace
    target_label: namespace
  - source_labels:
    - __meta_kubernetes_service_name
    target_label: service
  - source_labels:
    - __meta_kubernetes_pod_name
    target_label: pod
  - source_labels:
    - __meta_kubernetes_pod_container_name
    target_label: container
  - source_labels:
    - __meta_kubernetes_service_label_example
    target_label: example
    regex: (.+)
    replacement: ${1}
  - source_labels:
    - __meta_kubernetes_service_label_env
    target_label: env
    regex: (.+)
    replacement: ${1}
  - source_labels:
    - __meta_kubernetes_service_name
    target_label: job
    replacement: ${1}
  - target_label: endpoint
    replacement: web
  - source_labels:
    - __address__
    target_label: __tmp_hash
    modulus: 1
    action: hashmod
  - source_labels:
    - __tmp_hash
    regex: $(SHARD)
    action: keep
  metric_relabel_configs: []
`

	result := string(cfg)

	if expected != result {
		fmt.Println(pretty.Compare(expected, result))
		t.Fatal("expected Prometheus configuration and actual configuration do not match")
	}
}

func TestTargetLabels(t *testing.T) {
<<<<<<< HEAD
	p := &monitoringv1.Prometheus{
		ObjectMeta: metav1.ObjectMeta{
			Name:      "test",
			Namespace: "default",
		},
		Spec: monitoringv1.PrometheusSpec{
			OverrideHonorLabels: false,
			ServiceMonitorSelector: &metav1.LabelSelector{
				MatchLabels: map[string]string{
					"group": "group1",
=======
	cg := &ConfigGenerator{}
	cfg, err := cg.Generate(
		&monitoringv1.Prometheus{
			ObjectMeta: metav1.ObjectMeta{
				Name:      "test",
				Namespace: "default",
			},
			Spec: monitoringv1.PrometheusSpec{
				CommonPrometheusFields: monitoringv1.CommonPrometheusFields{
					OverrideHonorLabels: false,
					ServiceMonitorSelector: &metav1.LabelSelector{
						MatchLabels: map[string]string{
							"group": "group1",
						},
					},
>>>>>>> 7cb956c2
				},
			},
		},
	}

	cg := mustNewConfigGenerator(t, p)

	cfg, err := cg.Generate(
		p,
		map[string]*monitoringv1.ServiceMonitor{
			"testservicemonitor1": {
				ObjectMeta: metav1.ObjectMeta{
					Name:      "testservicemonitor1",
					Namespace: "default",
					Labels: map[string]string{
						"group": "group1",
					},
				},
				Spec: monitoringv1.ServiceMonitorSpec{
					TargetLabels: []string{"example", "env"},
					Endpoints: []monitoringv1.Endpoint{
						{
							Port:     "web",
							Interval: "30s",
						},
					},
				},
			},
		},
		nil,
		nil,
		&assets.Store{},
		nil,
		nil,
		nil,
		nil,
	)
	if err != nil {
		t.Fatal(err)
	}

	expected := `global:
  evaluation_interval: 30s
  scrape_interval: 30s
  external_labels:
    prometheus: default/test
    prometheus_replica: $(POD_NAME)
scrape_configs:
- job_name: serviceMonitor/default/testservicemonitor1/0
  honor_labels: false
  kubernetes_sd_configs:
  - role: endpoints
    namespaces:
      names:
      - default
  scrape_interval: 30s
  relabel_configs:
  - source_labels:
    - job
    target_label: __tmp_prometheus_job_name
  - action: keep
    source_labels:
    - __meta_kubernetes_endpoint_port_name
    regex: web
  - source_labels:
    - __meta_kubernetes_endpoint_address_target_kind
    - __meta_kubernetes_endpoint_address_target_name
    separator: ;
    regex: Node;(.*)
    replacement: ${1}
    target_label: node
  - source_labels:
    - __meta_kubernetes_endpoint_address_target_kind
    - __meta_kubernetes_endpoint_address_target_name
    separator: ;
    regex: Pod;(.*)
    replacement: ${1}
    target_label: pod
  - source_labels:
    - __meta_kubernetes_namespace
    target_label: namespace
  - source_labels:
    - __meta_kubernetes_service_name
    target_label: service
  - source_labels:
    - __meta_kubernetes_pod_name
    target_label: pod
  - source_labels:
    - __meta_kubernetes_pod_container_name
    target_label: container
  - source_labels:
    - __meta_kubernetes_service_label_example
    target_label: example
    regex: (.+)
    replacement: ${1}
  - source_labels:
    - __meta_kubernetes_service_label_env
    target_label: env
    regex: (.+)
    replacement: ${1}
  - source_labels:
    - __meta_kubernetes_service_name
    target_label: job
    replacement: ${1}
  - target_label: endpoint
    replacement: web
  - source_labels:
    - __address__
    target_label: __tmp_hash
    modulus: 1
    action: hashmod
  - source_labels:
    - __tmp_hash
    regex: $(SHARD)
    action: keep
  metric_relabel_configs: []
`

	result := string(cfg)

	if expected != result {
		fmt.Println(pretty.Compare(expected, result))
		t.Fatal("expected Prometheus configuration and actual configuration do not match")
	}
}

func TestEndpointOAuth2(t *testing.T) {
	oauth2 := monitoringv1.OAuth2{
		ClientID: monitoringv1.SecretOrConfigMap{
			ConfigMap: &v1.ConfigMapKeySelector{
				LocalObjectReference: v1.LocalObjectReference{
					Name: "oauth2",
				},
				Key: "client_id",
			},
		},
		ClientSecret: v1.SecretKeySelector{
			LocalObjectReference: v1.LocalObjectReference{
				Name: "oauth2",
			},
			Key: "client_secret",
		},
		TokenURL: "http://test.url",
		Scopes:   []string{"scope 1", "scope 2"},
		EndpointParams: map[string]string{
			"param1": "value1",
			"param2": "value2",
		},
	}

	expectedCfg := strings.TrimSpace(`
oauth2:
    client_id: test_client_id
    client_secret: test_client_secret
    token_url: http://test.url
    scopes:
    - scope 1
    - scope 2
    endpoint_params:
      param1: value1
      param2: value2`)

	testCases := []struct {
		name              string
		p                 *monitoringv1.Prometheus
		sMons             map[string]*monitoringv1.ServiceMonitor
		pMons             map[string]*monitoringv1.PodMonitor
		probes            map[string]*monitoringv1.Probe
		oauth2Credentials map[string]assets.OAuth2Credentials
		expectedCfg       string
	}{
		{
			name: "service monitor with oauth2",
			p: &monitoringv1.Prometheus{
				ObjectMeta: metav1.ObjectMeta{
					Name:      "test",
					Namespace: "default",
				},
				Spec: monitoringv1.PrometheusSpec{
					CommonPrometheusFields: monitoringv1.CommonPrometheusFields{
						OverrideHonorLabels: false,
						ServiceMonitorSelector: &metav1.LabelSelector{
							MatchLabels: map[string]string{
								"group": "group1",
							},
						},
						Version: "v2.27.0",
					},
				},
			},
			sMons: map[string]*monitoringv1.ServiceMonitor{
				"testservicemonitor1": {
					ObjectMeta: metav1.ObjectMeta{
						Name:      "testservicemonitor1",
						Namespace: "default",
						Labels: map[string]string{
							"group": "group1",
						},
					},
					Spec: monitoringv1.ServiceMonitorSpec{
						Endpoints: []monitoringv1.Endpoint{
							{
								Port:   "web",
								OAuth2: &oauth2,
							},
						},
					},
				},
			},
			oauth2Credentials: map[string]assets.OAuth2Credentials{
				"serviceMonitor/default/testservicemonitor1/0": {
					ClientID:     "test_client_id",
					ClientSecret: "test_client_secret",
				},
			},
			expectedCfg: expectedCfg,
		},
		{
			name: "pod monitor with oauth2",
			p: &monitoringv1.Prometheus{
				ObjectMeta: metav1.ObjectMeta{
					Name:      "test",
					Namespace: "default",
				},
				Spec: monitoringv1.PrometheusSpec{
					CommonPrometheusFields: monitoringv1.CommonPrometheusFields{
						OverrideHonorLabels: false,
						ServiceMonitorSelector: &metav1.LabelSelector{
							MatchLabels: map[string]string{
								"group": "group1",
							},
						},
						Version: "v2.27.0",
					},
				},
			},
			pMons: map[string]*monitoringv1.PodMonitor{
				"testpodmonitor1": {
					ObjectMeta: metav1.ObjectMeta{
						Name:      "testpodmonitor1",
						Namespace: "default",
						Labels: map[string]string{
							"group": "group1",
						},
					},
					Spec: monitoringv1.PodMonitorSpec{
						PodMetricsEndpoints: []monitoringv1.PodMetricsEndpoint{
							{
								Port:   "web",
								OAuth2: &oauth2,
							},
						},
					},
				},
			},
			oauth2Credentials: map[string]assets.OAuth2Credentials{
				"podMonitor/default/testpodmonitor1/0": {
					ClientID:     "test_client_id",
					ClientSecret: "test_client_secret",
				},
			},
			expectedCfg: expectedCfg,
		},
		{
			name: "probe monitor with oauth2",
			p: &monitoringv1.Prometheus{
				ObjectMeta: metav1.ObjectMeta{
					Name:      "test",
					Namespace: "default",
				},
				Spec: monitoringv1.PrometheusSpec{
					CommonPrometheusFields: monitoringv1.CommonPrometheusFields{
						OverrideHonorLabels: false,
						ServiceMonitorSelector: &metav1.LabelSelector{
							MatchLabels: map[string]string{
								"group": "group1",
							},
						},
						Version: "v2.27.0",
					},
				},
			},
			probes: map[string]*monitoringv1.Probe{
				"testprobe1": {
					ObjectMeta: metav1.ObjectMeta{
						Name:      "testprobe1",
						Namespace: "default",
						Labels: map[string]string{
							"group": "group1",
						},
					},
					Spec: monitoringv1.ProbeSpec{
						OAuth2: &oauth2,
						Targets: monitoringv1.ProbeTargets{
							StaticConfig: &monitoringv1.ProbeTargetStaticConfig{
								Targets: []string{"127.0.0.1"},
							},
						},
					},
				},
			},
			oauth2Credentials: map[string]assets.OAuth2Credentials{
				"probe/default/testprobe1": {
					ClientID:     "test_client_id",
					ClientSecret: "test_client_secret",
				},
			},
			expectedCfg: expectedCfg,
		},
	}

	for _, tt := range testCases {
		tt := tt
		t.Run(tt.name, func(t *testing.T) {
			cg := mustNewConfigGenerator(t, tt.p)
			cfg, err := cg.Generate(
				tt.p,
				tt.sMons,
				tt.pMons,
				tt.probes,
				&assets.Store{
					BasicAuthAssets: map[string]assets.BasicAuthCredentials{},
					OAuth2Assets:    tt.oauth2Credentials,
					TokenAssets:     map[string]assets.Token{},
				},
				nil,
				nil,
				nil,
				nil,
			)
			if err != nil {
				t.Fatal(err)
			}

			result := string(cfg)

			if !strings.Contains(result, tt.expectedCfg) {
				t.Fatalf("expected Prometheus configuration to contain:\n %s\nFull config:\n %s", tt.expectedCfg, result)
			}
		})
	}
}

func TestPodTargetLabels(t *testing.T) {
<<<<<<< HEAD
	p := &monitoringv1.Prometheus{
		ObjectMeta: metav1.ObjectMeta{
			Name:      "test",
			Namespace: "default",
		},
		Spec: monitoringv1.PrometheusSpec{
			ServiceMonitorSelector: &metav1.LabelSelector{
				MatchLabels: map[string]string{
					"group": "group1",
=======
	cg := &ConfigGenerator{}
	cfg, err := cg.Generate(
		&monitoringv1.Prometheus{
			ObjectMeta: metav1.ObjectMeta{
				Name:      "test",
				Namespace: "default",
			},
			Spec: monitoringv1.PrometheusSpec{
				CommonPrometheusFields: monitoringv1.CommonPrometheusFields{
					ServiceMonitorSelector: &metav1.LabelSelector{
						MatchLabels: map[string]string{
							"group": "group1",
						},
					},
>>>>>>> 7cb956c2
				},
			},
		},
	}

	cg := mustNewConfigGenerator(t, p)

	cfg, err := cg.Generate(
		p,
		map[string]*monitoringv1.ServiceMonitor{
			"testservicemonitor1": {
				ObjectMeta: metav1.ObjectMeta{
					Name:      "testservicemonitor1",
					Namespace: "default",
					Labels: map[string]string{
						"group": "group1",
					},
				},
				Spec: monitoringv1.ServiceMonitorSpec{
					PodTargetLabels: []string{"example", "env"},
					Endpoints: []monitoringv1.Endpoint{
						{
							Port:     "web",
							Interval: "30s",
						},
					},
				},
			},
		},
		nil,
		nil,
		&assets.Store{},
		nil,
		nil,
		nil,
		nil,
	)
	if err != nil {
		t.Fatal(err)
	}

	expected := `global:
  evaluation_interval: 30s
  scrape_interval: 30s
  external_labels:
    prometheus: default/test
    prometheus_replica: $(POD_NAME)
scrape_configs:
- job_name: serviceMonitor/default/testservicemonitor1/0
  honor_labels: false
  kubernetes_sd_configs:
  - role: endpoints
    namespaces:
      names:
      - default
  scrape_interval: 30s
  relabel_configs:
  - source_labels:
    - job
    target_label: __tmp_prometheus_job_name
  - action: keep
    source_labels:
    - __meta_kubernetes_endpoint_port_name
    regex: web
  - source_labels:
    - __meta_kubernetes_endpoint_address_target_kind
    - __meta_kubernetes_endpoint_address_target_name
    separator: ;
    regex: Node;(.*)
    replacement: ${1}
    target_label: node
  - source_labels:
    - __meta_kubernetes_endpoint_address_target_kind
    - __meta_kubernetes_endpoint_address_target_name
    separator: ;
    regex: Pod;(.*)
    replacement: ${1}
    target_label: pod
  - source_labels:
    - __meta_kubernetes_namespace
    target_label: namespace
  - source_labels:
    - __meta_kubernetes_service_name
    target_label: service
  - source_labels:
    - __meta_kubernetes_pod_name
    target_label: pod
  - source_labels:
    - __meta_kubernetes_pod_container_name
    target_label: container
  - source_labels:
    - __meta_kubernetes_pod_label_example
    target_label: example
    regex: (.+)
    replacement: ${1}
  - source_labels:
    - __meta_kubernetes_pod_label_env
    target_label: env
    regex: (.+)
    replacement: ${1}
  - source_labels:
    - __meta_kubernetes_service_name
    target_label: job
    replacement: ${1}
  - target_label: endpoint
    replacement: web
  - source_labels:
    - __address__
    target_label: __tmp_hash
    modulus: 1
    action: hashmod
  - source_labels:
    - __tmp_hash
    regex: $(SHARD)
    action: keep
  metric_relabel_configs: []
`

	result := string(cfg)

	if expected != result {
		fmt.Println(pretty.Compare(expected, result))
		t.Fatal("expected Prometheus configuration and actual configuration do not match")
	}
}

func TestPodTargetLabelsFromPodMonitor(t *testing.T) {
<<<<<<< HEAD
	p := &monitoringv1.Prometheus{
		ObjectMeta: metav1.ObjectMeta{
			Name:      "test",
			Namespace: "default",
		},
		Spec: monitoringv1.PrometheusSpec{
			ServiceMonitorSelector: &metav1.LabelSelector{
				MatchLabels: map[string]string{
					"group": "group1",
=======
	cg := &ConfigGenerator{}
	cfg, err := cg.Generate(
		&monitoringv1.Prometheus{
			ObjectMeta: metav1.ObjectMeta{
				Name:      "test",
				Namespace: "default",
			},
			Spec: monitoringv1.PrometheusSpec{
				CommonPrometheusFields: monitoringv1.CommonPrometheusFields{
					ServiceMonitorSelector: &metav1.LabelSelector{
						MatchLabels: map[string]string{
							"group": "group1",
						},
					},
>>>>>>> 7cb956c2
				},
			},
		},
	}

	cg := mustNewConfigGenerator(t, p)

	cfg, err := cg.Generate(
		p,
		nil,
		map[string]*monitoringv1.PodMonitor{
			"testpodmonitor1": {
				ObjectMeta: metav1.ObjectMeta{
					Name:      "testpodmonitor1",
					Namespace: "default",
					Labels: map[string]string{
						"group": "group1",
					},
				},
				Spec: monitoringv1.PodMonitorSpec{
					PodTargetLabels: []string{"example", "env"},
					PodMetricsEndpoints: []monitoringv1.PodMetricsEndpoint{
						{
							Port:     "web",
							Interval: "30s",
						},
					},
				},
			},
		},
		nil,
		&assets.Store{},
		nil,
		nil,
		nil,
		nil,
	)
	if err != nil {
		t.Fatal(err)
	}

	expected := `global:
  evaluation_interval: 30s
  scrape_interval: 30s
  external_labels:
    prometheus: default/test
    prometheus_replica: $(POD_NAME)
scrape_configs:
- job_name: podMonitor/default/testpodmonitor1/0
  honor_labels: false
  kubernetes_sd_configs:
  - role: pod
    namespaces:
      names:
      - default
  scrape_interval: 30s
  relabel_configs:
  - source_labels:
    - job
    target_label: __tmp_prometheus_job_name
  - action: keep
    source_labels:
    - __meta_kubernetes_pod_container_port_name
    regex: web
  - source_labels:
    - __meta_kubernetes_namespace
    target_label: namespace
  - source_labels:
    - __meta_kubernetes_pod_container_name
    target_label: container
  - source_labels:
    - __meta_kubernetes_pod_name
    target_label: pod
  - source_labels:
    - __meta_kubernetes_pod_label_example
    target_label: example
    regex: (.+)
    replacement: ${1}
  - source_labels:
    - __meta_kubernetes_pod_label_env
    target_label: env
    regex: (.+)
    replacement: ${1}
  - target_label: job
    replacement: default/testpodmonitor1
  - target_label: endpoint
    replacement: web
  - source_labels:
    - __address__
    target_label: __tmp_hash
    modulus: 1
    action: hashmod
  - source_labels:
    - __tmp_hash
    regex: $(SHARD)
    action: keep
  metric_relabel_configs: []
`

	result := string(cfg)

	if expected != result {
		fmt.Println(pretty.Compare(expected, result))
		t.Fatal("expected Prometheus configuration and actual configuration do not match")
	}
}

func TestEmptyEndointPorts(t *testing.T) {
	p := &monitoringv1.Prometheus{
		ObjectMeta: metav1.ObjectMeta{
			Name:      "test",
			Namespace: "default",
		},
	}

	cg := mustNewConfigGenerator(t, p)

	cfg, err := cg.Generate(
		p,
		map[string]*monitoringv1.ServiceMonitor{
			"test": {
				ObjectMeta: metav1.ObjectMeta{
					Name:      "test",
					Namespace: "default",
				},
				Spec: monitoringv1.ServiceMonitorSpec{
					Selector: metav1.LabelSelector{
						MatchLabels: map[string]string{
							"foo": "bar",
						},
					},
					Endpoints: []monitoringv1.Endpoint{
						// Add a single endpoint with empty configuration.
						{},
					},
				},
			},
		},
		nil,
		nil,
		&assets.Store{},
		nil,
		nil,
		nil,
		nil,
	)
	if err != nil {
		t.Fatal(err)
	}

	// If this becomes an endless sink of maintenance, then we should just
	// change this to check that just the `bearer_token_file` is set with
	// something like json-path.
	expected := `global:
  evaluation_interval: 30s
  scrape_interval: 30s
  external_labels:
    prometheus: default/test
    prometheus_replica: $(POD_NAME)
scrape_configs:
- job_name: serviceMonitor/default/test/0
  honor_labels: false
  kubernetes_sd_configs:
  - role: endpoints
    namespaces:
      names:
      - default
  relabel_configs:
  - source_labels:
    - job
    target_label: __tmp_prometheus_job_name
  - action: keep
    source_labels:
    - __meta_kubernetes_service_label_foo
    - __meta_kubernetes_service_labelpresent_foo
    regex: (bar);true
  - source_labels:
    - __meta_kubernetes_endpoint_address_target_kind
    - __meta_kubernetes_endpoint_address_target_name
    separator: ;
    regex: Node;(.*)
    replacement: ${1}
    target_label: node
  - source_labels:
    - __meta_kubernetes_endpoint_address_target_kind
    - __meta_kubernetes_endpoint_address_target_name
    separator: ;
    regex: Pod;(.*)
    replacement: ${1}
    target_label: pod
  - source_labels:
    - __meta_kubernetes_namespace
    target_label: namespace
  - source_labels:
    - __meta_kubernetes_service_name
    target_label: service
  - source_labels:
    - __meta_kubernetes_pod_name
    target_label: pod
  - source_labels:
    - __meta_kubernetes_pod_container_name
    target_label: container
  - source_labels:
    - __meta_kubernetes_service_name
    target_label: job
    replacement: ${1}
  - source_labels:
    - __address__
    target_label: __tmp_hash
    modulus: 1
    action: hashmod
  - source_labels:
    - __tmp_hash
    regex: $(SHARD)
    action: keep
  metric_relabel_configs: []
`

	result := string(cfg)
	if expected != result {
		fmt.Println(pretty.Compare(expected, result))
		t.Fatal("expected Prometheus configuration and actual configuration do not match")
	}
}

<<<<<<< HEAD
func generateTestConfig(t *testing.T, version string) ([]byte, error) {
	t.Helper()

	p := &monitoringv1.Prometheus{
		ObjectMeta: metav1.ObjectMeta{
			Name:      "test",
			Namespace: "default",
		},
		Spec: monitoringv1.PrometheusSpec{
			Alerting: &monitoringv1.AlertingSpec{
				Alertmanagers: []monitoringv1.AlertmanagerEndpoints{
					{
						Name:      "alertmanager-main",
						Namespace: "default",
						Port:      intstr.FromString("web"),
					},
				},
			},
			ExternalLabels: map[string]string{
				"label1": "value1",
				"label2": "value2",
			},
			Version:  version,
			Replicas: func(i int32) *int32 { return &i }(1),
			ServiceMonitorSelector: &metav1.LabelSelector{
				MatchLabels: map[string]string{
					"group": "group1",
				},
			},
			PodMonitorSelector: &metav1.LabelSelector{
				MatchLabels: map[string]string{
					"group": "group1",
=======
func generateTestConfig(version string) ([]byte, error) {
	cg := &ConfigGenerator{}
	replicas := int32(1)
	return cg.Generate(
		&monitoringv1.Prometheus{
			ObjectMeta: metav1.ObjectMeta{
				Name:      "test",
				Namespace: "default",
			},
			Spec: monitoringv1.PrometheusSpec{
				CommonPrometheusFields: monitoringv1.CommonPrometheusFields{
					ExternalLabels: map[string]string{
						"label1": "value1",
						"label2": "value2",
					},
					Version:  version,
					Replicas: &replicas,
					ServiceMonitorSelector: &metav1.LabelSelector{
						MatchLabels: map[string]string{
							"group": "group1",
						},
					},
					PodMonitorSelector: &metav1.LabelSelector{
						MatchLabels: map[string]string{
							"group": "group1",
						},
					},
					Resources: v1.ResourceRequirements{
						Requests: v1.ResourceList{
							v1.ResourceMemory: resource.MustParse("400Mi"),
						},
					},
					RemoteWrite: []monitoringv1.RemoteWriteSpec{{
						URL: "https://example.com/remote_write",
					}},
>>>>>>> 7cb956c2
				},
			},
			RuleSelector: &metav1.LabelSelector{
				MatchLabels: map[string]string{
					"role": "rulefile",
				},
<<<<<<< HEAD
			},
			Resources: v1.ResourceRequirements{
				Requests: v1.ResourceList{
					v1.ResourceMemory: resource.MustParse("400Mi"),
				},
=======
				Alerting: &monitoringv1.AlertingSpec{
					Alertmanagers: []monitoringv1.AlertmanagerEndpoints{
						{
							Name:      "alertmanager-main",
							Namespace: "default",
							Port:      intstr.FromString("web"),
						},
					},
				},
				RemoteRead: []monitoringv1.RemoteReadSpec{{
					URL: "https://example.com/remote_read",
				}},
>>>>>>> 7cb956c2
			},
			RemoteRead: []monitoringv1.RemoteReadSpec{{
				URL: "https://example.com/remote_read",
			}},
			RemoteWrite: []monitoringv1.RemoteWriteSpec{{
				URL: "https://example.com/remote_write",
			}},
		},
	}
	cg := mustNewConfigGenerator(t, p)

	return cg.Generate(
		p,
		makeServiceMonitors(),
		makePodMonitors(),
		nil,
		&assets.Store{},
		nil,
		nil,
		nil,
		nil,
	)
}

func makeServiceMonitors() map[string]*monitoringv1.ServiceMonitor {
	res := map[string]*monitoringv1.ServiceMonitor{}

	res["servicemonitor1"] = &monitoringv1.ServiceMonitor{
		ObjectMeta: metav1.ObjectMeta{
			Name:      "testservicemonitor1",
			Namespace: "default",
			Labels: map[string]string{
				"group": "group1",
			},
		},
		Spec: monitoringv1.ServiceMonitorSpec{
			Selector: metav1.LabelSelector{
				MatchLabels: map[string]string{
					"group": "group1",
				},
			},
			Endpoints: []monitoringv1.Endpoint{
				{
					Port:     "web",
					Interval: "30s",
				},
			},
		},
	}

	res["servicemonitor2"] = &monitoringv1.ServiceMonitor{
		ObjectMeta: metav1.ObjectMeta{
			Name:      "testservicemonitor2",
			Namespace: "default",
			Labels: map[string]string{
				"group": "group2",
			},
		},
		Spec: monitoringv1.ServiceMonitorSpec{
			Selector: metav1.LabelSelector{
				MatchLabels: map[string]string{
					"group":  "group2",
					"group3": "group3",
				},
			},
			Endpoints: []monitoringv1.Endpoint{
				{
					Port:     "web",
					Interval: "30s",
				},
			},
		},
	}

	res["servicemonitor3"] = &monitoringv1.ServiceMonitor{
		ObjectMeta: metav1.ObjectMeta{
			Name:      "testservicemonitor3",
			Namespace: "default",
			Labels: map[string]string{
				"group": "group4",
			},
		},
		Spec: monitoringv1.ServiceMonitorSpec{
			Selector: metav1.LabelSelector{
				MatchLabels: map[string]string{
					"group":  "group4",
					"group3": "group5",
				},
			},
			Endpoints: []monitoringv1.Endpoint{
				{
					Port:     "web",
					Interval: "30s",
					Path:     "/federate",
					Params:   map[string][]string{"metrics[]": {"{__name__=~\"job:.*\"}"}},
				},
			},
		},
	}

	res["servicemonitor4"] = &monitoringv1.ServiceMonitor{
		ObjectMeta: metav1.ObjectMeta{
			Name:      "testservicemonitor4",
			Namespace: "default",
			Labels: map[string]string{
				"group": "group6",
			},
		},
		Spec: monitoringv1.ServiceMonitorSpec{
			Selector: metav1.LabelSelector{
				MatchLabels: map[string]string{
					"group":  "group6",
					"group3": "group7",
				},
			},
			Endpoints: []monitoringv1.Endpoint{
				{
					Port:     "web",
					Interval: "30s",
					MetricRelabelConfigs: []*monitoringv1.RelabelConfig{
						{
							Action:       "drop",
							Regex:        "my-job-pod-.+",
							SourceLabels: []monitoringv1.LabelName{"pod_name"},
						},
						{
							Action:       "drop",
							Regex:        "test",
							SourceLabels: []monitoringv1.LabelName{"namespace"},
						},
					},
				},
			},
		},
	}

	res["servicemonitor5"] = &monitoringv1.ServiceMonitor{
		ObjectMeta: metav1.ObjectMeta{
			Name:      "testservicemonitor4",
			Namespace: "default",
			Labels: map[string]string{
				"group": "group8",
			},
		},
		Spec: monitoringv1.ServiceMonitorSpec{
			Selector: metav1.LabelSelector{
				MatchLabels: map[string]string{
					"group":  "group8",
					"group3": "group9",
				},
			},
			Endpoints: []monitoringv1.Endpoint{
				{
					Port:     "web",
					Interval: "30s",
					RelabelConfigs: []*monitoringv1.RelabelConfig{
						{
							Action:       "replace",
							Regex:        "(.*)",
							Replacement:  "$1",
							SourceLabels: []monitoringv1.LabelName{"__meta_kubernetes_pod_ready"},
							TargetLabel:  "pod_ready",
						},
						{
							Action:       "replace",
							Regex:        "(.*)",
							Replacement:  "$1",
							SourceLabels: []monitoringv1.LabelName{"__meta_kubernetes_pod_node_name"},
							TargetLabel:  "nodename",
						},
					},
				},
			},
		},
	}

	return res
}

func makePodMonitors() map[string]*monitoringv1.PodMonitor {
	res := map[string]*monitoringv1.PodMonitor{}

	res["podmonitor1"] = &monitoringv1.PodMonitor{
		ObjectMeta: metav1.ObjectMeta{
			Name:      "testpodmonitor1",
			Namespace: "default",
			Labels: map[string]string{
				"group": "group1",
			},
		},
		Spec: monitoringv1.PodMonitorSpec{
			Selector: metav1.LabelSelector{
				MatchLabels: map[string]string{
					"group": "group1",
				},
			},
			PodMetricsEndpoints: []monitoringv1.PodMetricsEndpoint{
				{
					Port:     "web",
					Interval: "30s",
				},
			},
		},
	}

	res["podmonitor2"] = &monitoringv1.PodMonitor{
		ObjectMeta: metav1.ObjectMeta{
			Name:      "testpodmonitor2",
			Namespace: "default",
			Labels: map[string]string{
				"group": "group2",
			},
		},
		Spec: monitoringv1.PodMonitorSpec{
			Selector: metav1.LabelSelector{
				MatchLabels: map[string]string{
					"group":  "group2",
					"group3": "group3",
				},
			},
			PodMetricsEndpoints: []monitoringv1.PodMetricsEndpoint{
				{
					Port:     "web",
					Interval: "30s",
				},
			},
		},
	}

	res["podmonitor3"] = &monitoringv1.PodMonitor{
		ObjectMeta: metav1.ObjectMeta{
			Name:      "testpodmonitor3",
			Namespace: "default",
			Labels: map[string]string{
				"group": "group4",
			},
		},
		Spec: monitoringv1.PodMonitorSpec{
			Selector: metav1.LabelSelector{
				MatchLabels: map[string]string{
					"group":  "group4",
					"group3": "group5",
				},
			},
			PodMetricsEndpoints: []monitoringv1.PodMetricsEndpoint{
				{
					Port:     "web",
					Interval: "30s",
					Path:     "/federate",
					Params:   map[string][]string{"metrics[]": {"{__name__=~\"job:.*\"}"}},
				},
			},
		},
	}

	res["podmonitor4"] = &monitoringv1.PodMonitor{
		ObjectMeta: metav1.ObjectMeta{
			Name:      "testpodmonitor4",
			Namespace: "default",
			Labels: map[string]string{
				"group": "group6",
			},
		},
		Spec: monitoringv1.PodMonitorSpec{
			Selector: metav1.LabelSelector{
				MatchLabels: map[string]string{
					"group":  "group6",
					"group3": "group7",
				},
			},
			PodMetricsEndpoints: []monitoringv1.PodMetricsEndpoint{
				{
					Port:     "web",
					Interval: "30s",
					MetricRelabelConfigs: []*monitoringv1.RelabelConfig{
						{
							Action:       "drop",
							Regex:        "my-job-pod-.+",
							SourceLabels: []monitoringv1.LabelName{"pod_name"},
						},
						{
							Action:       "drop",
							Regex:        "test",
							SourceLabels: []monitoringv1.LabelName{"namespace"},
						},
					},
				},
			},
		},
	}

	res["podmonitor5"] = &monitoringv1.PodMonitor{
		ObjectMeta: metav1.ObjectMeta{
			Name:      "testpodmonitor4",
			Namespace: "default",
			Labels: map[string]string{
				"group": "group8",
			},
		},
		Spec: monitoringv1.PodMonitorSpec{
			Selector: metav1.LabelSelector{
				MatchLabels: map[string]string{
					"group":  "group8",
					"group3": "group9",
				},
			},
			PodMetricsEndpoints: []monitoringv1.PodMetricsEndpoint{
				{
					Port:     "web",
					Interval: "30s",
					RelabelConfigs: []*monitoringv1.RelabelConfig{
						{
							Action:       "replace",
							Regex:        "(.*)",
							Replacement:  "$1",
							SourceLabels: []monitoringv1.LabelName{"__meta_kubernetes_pod_ready"},
							TargetLabel:  "pod_ready",
						},
						{
							Action:       "replace",
							Regex:        "(.*)",
							Replacement:  "$1",
							SourceLabels: []monitoringv1.LabelName{"__meta_kubernetes_pod_node_name"},
							TargetLabel:  "nodename",
						},
					},
				},
			},
		},
	}

	return res
}

func TestHonorLabels(t *testing.T) {
	type testCase struct {
		UserHonorLabels     bool
		OverrideHonorLabels bool
		Expected            bool
	}

	testCases := []testCase{
		{
			UserHonorLabels:     false,
			OverrideHonorLabels: true,
			Expected:            false,
		},
		{
			UserHonorLabels:     true,
			OverrideHonorLabels: false,
			Expected:            true,
		},
		{
			UserHonorLabels:     true,
			OverrideHonorLabels: true,
			Expected:            false,
		},
		{
			UserHonorLabels:     false,
			OverrideHonorLabels: false,
			Expected:            false,
		},
	}

	for _, tc := range testCases {
		cg := mustNewConfigGenerator(t, &monitoringv1.Prometheus{Spec: monitoringv1.PrometheusSpec{OverrideHonorLabels: tc.OverrideHonorLabels}})
		cfg := cg.AddHonorLabels(yaml.MapSlice{}, tc.UserHonorLabels)
		k, v := cfg[0].Key.(string), cfg[0].Value.(bool)
		if k != "honor_labels" {
			t.Fatalf("expected key 'honor_labels', got %q", k)
		}
		if tc.Expected != v {
			t.Fatalf("\nGot: %t, \nExpected: %t\nFor values UserHonorLabels %t, OverrideHonorLabels %t\n", v, tc.Expected, tc.UserHonorLabels, tc.OverrideHonorLabels)
		}
	}
}

func TestHonorTimestamps(t *testing.T) {
	type testCase struct {
		UserHonorTimestamps     *bool
		OverrideHonorTimestamps bool
		Expected                string
	}

	testCases := []testCase{
		{
			UserHonorTimestamps:     nil,
			OverrideHonorTimestamps: true,
			Expected:                "honor_timestamps: false\n",
		},
		{
			UserHonorTimestamps:     nil,
			OverrideHonorTimestamps: false,
			Expected:                "{}\n",
		},
		{
			UserHonorTimestamps:     swag.Bool(false),
			OverrideHonorTimestamps: true,
			Expected:                "honor_timestamps: false\n",
		},
		{
			UserHonorTimestamps:     swag.Bool(false),
			OverrideHonorTimestamps: false,
			Expected:                "honor_timestamps: false\n",
		},
		{
			UserHonorTimestamps:     swag.Bool(true),
			OverrideHonorTimestamps: true,
			Expected:                "honor_timestamps: false\n",
		},
		{
			UserHonorTimestamps:     swag.Bool(true),
			OverrideHonorTimestamps: false,
			Expected:                "honor_timestamps: true\n",
		},
	}

	for _, tc := range testCases {
		t.Run("", func(t *testing.T) {
			cg := mustNewConfigGenerator(t, &monitoringv1.Prometheus{
				Spec: monitoringv1.PrometheusSpec{
					Version:                 "2.9.0",
					OverrideHonorTimestamps: tc.OverrideHonorTimestamps,
				},
			})

			hl, _ := yaml.Marshal(cg.AddHonorTimestamps(yaml.MapSlice{}, tc.UserHonorTimestamps))
			cfg := string(hl)
			if tc.Expected != cfg {
				t.Fatalf("\nGot: %s, \nExpected: %s\nFor values UserHonorTimestamps %+v, OverrideHonorTimestamps %t\n", cfg, tc.Expected, tc.UserHonorTimestamps, tc.OverrideHonorTimestamps)
			}
		})
	}
}

func TestSampleLimits(t *testing.T) {
	expectNoLimit := `global:
  evaluation_interval: 30s
  scrape_interval: 30s
  external_labels:
    prometheus: default/test
    prometheus_replica: $(POD_NAME)
scrape_configs:
- job_name: serviceMonitor/default/testservicemonitor1/0
  honor_labels: false
  kubernetes_sd_configs:
  - role: endpoints
    namespaces:
      names:
      - default
  scrape_interval: 30s
  relabel_configs:
  - source_labels:
    - job
    target_label: __tmp_prometheus_job_name
  - action: keep
    source_labels:
    - __meta_kubernetes_endpoint_port_name
    regex: web
  - source_labels:
    - __meta_kubernetes_endpoint_address_target_kind
    - __meta_kubernetes_endpoint_address_target_name
    separator: ;
    regex: Node;(.*)
    replacement: ${1}
    target_label: node
  - source_labels:
    - __meta_kubernetes_endpoint_address_target_kind
    - __meta_kubernetes_endpoint_address_target_name
    separator: ;
    regex: Pod;(.*)
    replacement: ${1}
    target_label: pod
  - source_labels:
    - __meta_kubernetes_namespace
    target_label: namespace
  - source_labels:
    - __meta_kubernetes_service_name
    target_label: service
  - source_labels:
    - __meta_kubernetes_pod_name
    target_label: pod
  - source_labels:
    - __meta_kubernetes_pod_container_name
    target_label: container
  - source_labels:
    - __meta_kubernetes_service_name
    target_label: job
    replacement: ${1}
  - target_label: endpoint
    replacement: web
  - source_labels:
    - __address__
    target_label: __tmp_hash
    modulus: 1
    action: hashmod
  - source_labels:
    - __tmp_hash
    regex: $(SHARD)
    action: keep
  metric_relabel_configs: []
`

	expectLimit := `global:
  evaluation_interval: 30s
  scrape_interval: 30s
  external_labels:
    prometheus: default/test
    prometheus_replica: $(POD_NAME)
scrape_configs:
- job_name: serviceMonitor/default/testservicemonitor1/0
  honor_labels: false
  kubernetes_sd_configs:
  - role: endpoints
    namespaces:
      names:
      - default
  scrape_interval: 30s
  relabel_configs:
  - source_labels:
    - job
    target_label: __tmp_prometheus_job_name
  - action: keep
    source_labels:
    - __meta_kubernetes_endpoint_port_name
    regex: web
  - source_labels:
    - __meta_kubernetes_endpoint_address_target_kind
    - __meta_kubernetes_endpoint_address_target_name
    separator: ;
    regex: Node;(.*)
    replacement: ${1}
    target_label: node
  - source_labels:
    - __meta_kubernetes_endpoint_address_target_kind
    - __meta_kubernetes_endpoint_address_target_name
    separator: ;
    regex: Pod;(.*)
    replacement: ${1}
    target_label: pod
  - source_labels:
    - __meta_kubernetes_namespace
    target_label: namespace
  - source_labels:
    - __meta_kubernetes_service_name
    target_label: service
  - source_labels:
    - __meta_kubernetes_pod_name
    target_label: pod
  - source_labels:
    - __meta_kubernetes_pod_container_name
    target_label: container
  - source_labels:
    - __meta_kubernetes_service_name
    target_label: job
    replacement: ${1}
  - target_label: endpoint
    replacement: web
  - source_labels:
    - __address__
    target_label: __tmp_hash
    modulus: 1
    action: hashmod
  - source_labels:
    - __tmp_hash
    regex: $(SHARD)
    action: keep
  sample_limit: %d
  metric_relabel_configs: []
`

	for _, tc := range []struct {
		enforcedLimit int
		limit         int
		expected      string
	}{
		{
			enforcedLimit: -1,
			limit:         -1,
			expected:      expectNoLimit,
		},
		{
			enforcedLimit: 1000,
			limit:         -1,
			expected:      fmt.Sprintf(expectLimit, 1000),
		},
		{
			enforcedLimit: 1000,
			limit:         2000,
			expected:      fmt.Sprintf(expectLimit, 1000),
		},
		{
			enforcedLimit: 1000,
			limit:         500,
			expected:      fmt.Sprintf(expectLimit, 500),
		},
	} {
		t.Run(fmt.Sprintf("enforcedlimit(%d) limit(%d)", tc.enforcedLimit, tc.limit), func(t *testing.T) {
			prometheus := monitoringv1.Prometheus{
				ObjectMeta: metav1.ObjectMeta{
					Name:      "test",
					Namespace: "default",
				},
				Spec: monitoringv1.PrometheusSpec{
					CommonPrometheusFields: monitoringv1.CommonPrometheusFields{
						Version: "v2.20.0",
						ServiceMonitorSelector: &metav1.LabelSelector{
							MatchLabels: map[string]string{
								"group": "group1",
							},
						},
					},
				},
			}
			if tc.enforcedLimit >= 0 {
				i := uint64(tc.enforcedLimit)
				prometheus.Spec.EnforcedSampleLimit = &i
			}

			serviceMonitor := monitoringv1.ServiceMonitor{
				ObjectMeta: metav1.ObjectMeta{
					Name:      "testservicemonitor1",
					Namespace: "default",
					Labels: map[string]string{
						"group": "group1",
					},
				},
				Spec: monitoringv1.ServiceMonitorSpec{
					Endpoints: []monitoringv1.Endpoint{
						{
							Port:     "web",
							Interval: "30s",
						},
					},
				},
			}
			if tc.limit >= 0 {
				serviceMonitor.Spec.SampleLimit = uint64(tc.limit)
			}

			cg := mustNewConfigGenerator(t, &prometheus)

			cfg, err := cg.Generate(
				&prometheus,
				map[string]*monitoringv1.ServiceMonitor{
					"testservicemonitor1": &serviceMonitor,
				},
				nil,
				nil,
				&assets.Store{},
				nil,
				nil,
				nil,
				nil,
			)
			if err != nil {
				t.Fatal(err)
			}

			result := string(cfg)
			if tc.expected != result {
				t.Logf("\n%s", pretty.Compare(tc.expected, result))
				t.Fatal("expected Prometheus configuration and actual configuration do not match")
			}
		})
	}
}

func TestTargetLimits(t *testing.T) {
	expectNoLimit := `global:
  evaluation_interval: 30s
  scrape_interval: 30s
  external_labels:
    prometheus: default/test
    prometheus_replica: $(POD_NAME)
scrape_configs:
- job_name: serviceMonitor/default/testservicemonitor1/0
  honor_labels: false
  kubernetes_sd_configs:
  - role: endpoints
    namespaces:
      names:
      - default
  scrape_interval: 30s
  relabel_configs:
  - source_labels:
    - job
    target_label: __tmp_prometheus_job_name
  - action: keep
    source_labels:
    - __meta_kubernetes_endpoint_port_name
    regex: web
  - source_labels:
    - __meta_kubernetes_endpoint_address_target_kind
    - __meta_kubernetes_endpoint_address_target_name
    separator: ;
    regex: Node;(.*)
    replacement: ${1}
    target_label: node
  - source_labels:
    - __meta_kubernetes_endpoint_address_target_kind
    - __meta_kubernetes_endpoint_address_target_name
    separator: ;
    regex: Pod;(.*)
    replacement: ${1}
    target_label: pod
  - source_labels:
    - __meta_kubernetes_namespace
    target_label: namespace
  - source_labels:
    - __meta_kubernetes_service_name
    target_label: service
  - source_labels:
    - __meta_kubernetes_pod_name
    target_label: pod
  - source_labels:
    - __meta_kubernetes_pod_container_name
    target_label: container
  - source_labels:
    - __meta_kubernetes_service_name
    target_label: job
    replacement: ${1}
  - target_label: endpoint
    replacement: web
  - source_labels:
    - __address__
    target_label: __tmp_hash
    modulus: 1
    action: hashmod
  - source_labels:
    - __tmp_hash
    regex: $(SHARD)
    action: keep
  metric_relabel_configs: []
`

	expectLimit := `global:
  evaluation_interval: 30s
  scrape_interval: 30s
  external_labels:
    prometheus: default/test
    prometheus_replica: $(POD_NAME)
scrape_configs:
- job_name: serviceMonitor/default/testservicemonitor1/0
  honor_labels: false
  kubernetes_sd_configs:
  - role: endpoints
    namespaces:
      names:
      - default
  scrape_interval: 30s
  relabel_configs:
  - source_labels:
    - job
    target_label: __tmp_prometheus_job_name
  - action: keep
    source_labels:
    - __meta_kubernetes_endpoint_port_name
    regex: web
  - source_labels:
    - __meta_kubernetes_endpoint_address_target_kind
    - __meta_kubernetes_endpoint_address_target_name
    separator: ;
    regex: Node;(.*)
    replacement: ${1}
    target_label: node
  - source_labels:
    - __meta_kubernetes_endpoint_address_target_kind
    - __meta_kubernetes_endpoint_address_target_name
    separator: ;
    regex: Pod;(.*)
    replacement: ${1}
    target_label: pod
  - source_labels:
    - __meta_kubernetes_namespace
    target_label: namespace
  - source_labels:
    - __meta_kubernetes_service_name
    target_label: service
  - source_labels:
    - __meta_kubernetes_pod_name
    target_label: pod
  - source_labels:
    - __meta_kubernetes_pod_container_name
    target_label: container
  - source_labels:
    - __meta_kubernetes_service_name
    target_label: job
    replacement: ${1}
  - target_label: endpoint
    replacement: web
  - source_labels:
    - __address__
    target_label: __tmp_hash
    modulus: 1
    action: hashmod
  - source_labels:
    - __tmp_hash
    regex: $(SHARD)
    action: keep
  target_limit: %d
  metric_relabel_configs: []
`

	for _, tc := range []struct {
		version       string
		enforcedLimit int
		limit         int
		expected      string
	}{
		{
			version:       "v2.15.0",
			enforcedLimit: -1,
			limit:         -1,
			expected:      expectNoLimit,
		},
		{
			version:       "v2.21.0",
			enforcedLimit: -1,
			limit:         -1,
			expected:      expectNoLimit,
		},
		{
			version:       "v2.15.0",
			enforcedLimit: 1000,
			limit:         -1,
			expected:      expectNoLimit,
		},
		{
			version:       "v2.21.0",
			enforcedLimit: 1000,
			limit:         -1,
			expected:      fmt.Sprintf(expectLimit, 1000),
		},
		{
			version:       "v2.15.0",
			enforcedLimit: 1000,
			limit:         2000,
			expected:      expectNoLimit,
		},
		{
			version:       "v2.21.0",
			enforcedLimit: 1000,
			limit:         2000,
			expected:      fmt.Sprintf(expectLimit, 1000),
		},
		{
			version:       "v2.15.0",
			enforcedLimit: 1000,
			limit:         500,
			expected:      expectNoLimit,
		},
		{
			version:       "v2.21.0",
			enforcedLimit: 1000,
			limit:         500,
			expected:      fmt.Sprintf(expectLimit, 500),
		},
	} {
		t.Run(fmt.Sprintf("%s enforcedlimit(%d) limit(%d)", tc.version, tc.enforcedLimit, tc.limit), func(t *testing.T) {
			prometheus := monitoringv1.Prometheus{
				ObjectMeta: metav1.ObjectMeta{
					Name:      "test",
					Namespace: "default",
				},
				Spec: monitoringv1.PrometheusSpec{
					CommonPrometheusFields: monitoringv1.CommonPrometheusFields{
						Version: tc.version,
						ServiceMonitorSelector: &metav1.LabelSelector{
							MatchLabels: map[string]string{
								"group": "group1",
							},
						},
					},
				},
			}
			if tc.enforcedLimit >= 0 {
				i := uint64(tc.enforcedLimit)
				prometheus.Spec.EnforcedTargetLimit = &i
			}

			serviceMonitor := monitoringv1.ServiceMonitor{
				ObjectMeta: metav1.ObjectMeta{
					Name:      "testservicemonitor1",
					Namespace: "default",
					Labels: map[string]string{
						"group": "group1",
					},
				},
				Spec: monitoringv1.ServiceMonitorSpec{
					Endpoints: []monitoringv1.Endpoint{
						{
							Port:     "web",
							Interval: "30s",
						},
					},
				},
			}
			if tc.limit >= 0 {
				serviceMonitor.Spec.TargetLimit = uint64(tc.limit)
			}

			cg := mustNewConfigGenerator(t, &prometheus)
			cfg, err := cg.Generate(
				&prometheus,
				map[string]*monitoringv1.ServiceMonitor{
					"testservicemonitor1": &serviceMonitor,
				},
				nil,
				nil,
				&assets.Store{},
				nil,
				nil,
				nil,
				nil,
			)
			if err != nil {
				t.Fatal(err)
			}

			result := string(cfg)
			if tc.expected != result {
				t.Logf("\n%s", pretty.Compare(tc.expected, result))
				t.Fatal("expected Prometheus configuration and actual configuration do not match")
			}
		})
	}
}

func TestRemoteReadConfig(t *testing.T) {
	for _, tc := range []struct {
		version     string
		remoteRead  monitoringv1.RemoteReadSpec
		expected    string
		expectedErr error
	}{
		{
			version: "v2.27.1",
			remoteRead: monitoringv1.RemoteReadSpec{
				URL: "http://example.com",
				OAuth2: &monitoringv1.OAuth2{
					TokenURL:       "http://token-url",
					Scopes:         []string{"scope1"},
					EndpointParams: map[string]string{"param": "value"},
				},
			},
			expected: `global:
  evaluation_interval: 30s
  scrape_interval: 30s
  external_labels:
    prometheus: default/test
    prometheus_replica: $(POD_NAME)
scrape_configs: []
remote_read:
- url: http://example.com
  remote_timeout: 30s
  oauth2:
    client_id: client-id
    client_secret: client-secret
    token_url: http://token-url
    scopes:
    - scope1
    endpoint_params:
      param: value
`,
		},
		{
			version: "v2.26.0",
			remoteRead: monitoringv1.RemoteReadSpec{
				URL: "http://example.com",
				OAuth2: &monitoringv1.OAuth2{
					TokenURL:       "http://token-url",
					Scopes:         []string{"scope1"},
					EndpointParams: map[string]string{"param": "value"},
				},
			},
			expected: `global:
  evaluation_interval: 30s
  scrape_interval: 30s
  external_labels:
    prometheus: default/test
    prometheus_replica: $(POD_NAME)
scrape_configs: []
remote_read:
- url: http://example.com
  remote_timeout: 30s
`,
		},
		{
			version: "v2.26.0",
			remoteRead: monitoringv1.RemoteReadSpec{
				URL: "http://example.com",
				Authorization: &monitoringv1.Authorization{
					SafeAuthorization: monitoringv1.SafeAuthorization{
						Credentials: &v1.SecretKeySelector{
							LocalObjectReference: v1.LocalObjectReference{
								Name: "key"},
						},
					},
				},
			},
			expected: `global:
  evaluation_interval: 30s
  scrape_interval: 30s
  external_labels:
    prometheus: default/test
    prometheus_replica: $(POD_NAME)
scrape_configs: []
remote_read:
- url: http://example.com
  remote_timeout: 30s
  authorization:
    type: Bearer
    credentials: secret
`,
		},
		{
			version: "v2.26.0",
			remoteRead: monitoringv1.RemoteReadSpec{
				URL: "http://example.com",
				OAuth2: &monitoringv1.OAuth2{
					TokenURL:       "http://token-url",
					Scopes:         []string{"scope1"},
					EndpointParams: map[string]string{"param": "value"},
				},
				RemoteTimeout: "30 g",
			},
			expectedErr: errors.New("invalid remoteRead[0].remoteTimeout value specified: not a valid duration string: \"30 g\""),
		},
	} {
		t.Run(fmt.Sprintf("version=%s", tc.version), func(t *testing.T) {
			prometheus := monitoringv1.Prometheus{
				ObjectMeta: metav1.ObjectMeta{
					Name:      "test",
					Namespace: "default",
				},
				Spec: monitoringv1.PrometheusSpec{
					CommonPrometheusFields: monitoringv1.CommonPrometheusFields{
						Version: tc.version,
						ServiceMonitorSelector: &metav1.LabelSelector{
							MatchLabels: map[string]string{
								"group": "group1",
							},
						},
					},
					RemoteRead: []monitoringv1.RemoteReadSpec{tc.remoteRead},
				},
			}

			cg := mustNewConfigGenerator(t, &prometheus)
			cfg, err := cg.Generate(
				&prometheus,
				nil,
				nil,
				nil,
				&assets.Store{
					BasicAuthAssets: map[string]assets.BasicAuthCredentials{},
					OAuth2Assets: map[string]assets.OAuth2Credentials{
						"remoteRead/0": {
							ClientID:     "client-id",
							ClientSecret: "client-secret",
						},
					},
					TokenAssets: map[string]assets.Token{
						"remoteRead/auth/0": assets.Token("secret"),
					}},
				nil,
				nil,
				nil,
				nil,
			)
			if tc.expectedErr != nil {
				if tc.expectedErr.Error() != err.Error() {
					t.Logf("\n%s", pretty.Compare(tc.expectedErr.Error(), err.Error()))
					t.Fatal("expected error and actual error do not match")
				}
				return
			}

			result := string(cfg)
			if tc.expected != result {
				t.Logf("\n%s", pretty.Compare(tc.expected, result))
				t.Fatal("expected Prometheus configuration and actual configuration do not match")
			}

		})
	}
}

func TestRemoteWriteConfig(t *testing.T) {
	for _, tc := range []struct {
		version     string
		remoteWrite monitoringv1.RemoteWriteSpec
		expected    string
		expectedErr error
	}{
		{
			version: "v2.22.0",
			remoteWrite: monitoringv1.RemoteWriteSpec{
				URL: "http://example.com",
				QueueConfig: &monitoringv1.QueueConfig{
					Capacity:          1000,
					MinShards:         1,
					MaxShards:         10,
					MaxSamplesPerSend: 100,
					BatchSendDeadline: "20s",
					MaxRetries:        3,
					MinBackoff:        "1s",
					MaxBackoff:        "10s",
				},
				MetadataConfig: &monitoringv1.MetadataConfig{
					Send:         false,
					SendInterval: "1m",
				},
			},
			expected: `global:
  evaluation_interval: 30s
  scrape_interval: 30s
  external_labels:
    prometheus: default/test
    prometheus_replica: $(POD_NAME)
scrape_configs: []
remote_write:
- url: http://example.com
  remote_timeout: 30s
  queue_config:
    capacity: 1000
    min_shards: 1
    max_shards: 10
    max_samples_per_send: 100
    batch_send_deadline: 20s
    min_backoff: 1s
    max_backoff: 10s
`,
		},
		{
			version: "v2.23.0",
			remoteWrite: monitoringv1.RemoteWriteSpec{
				URL: "http://example.com",
				QueueConfig: &monitoringv1.QueueConfig{
					Capacity:          1000,
					MinShards:         1,
					MaxShards:         10,
					MaxSamplesPerSend: 100,
					BatchSendDeadline: "20s",
					MaxRetries:        3,
					MinBackoff:        "1s",
					MaxBackoff:        "10s",
				},
				MetadataConfig: &monitoringv1.MetadataConfig{
					Send:         false,
					SendInterval: "1m",
				},
			},
			expected: `global:
  evaluation_interval: 30s
  scrape_interval: 30s
  external_labels:
    prometheus: default/test
    prometheus_replica: $(POD_NAME)
scrape_configs: []
remote_write:
- url: http://example.com
  remote_timeout: 30s
  queue_config:
    capacity: 1000
    min_shards: 1
    max_shards: 10
    max_samples_per_send: 100
    batch_send_deadline: 20s
    min_backoff: 1s
    max_backoff: 10s
  metadata_config:
    send: false
    send_interval: 1m
`,
		},
		{
			version: "v2.23.0",
			remoteWrite: monitoringv1.RemoteWriteSpec{
				URL: "http://example.com",
				QueueConfig: &monitoringv1.QueueConfig{
					Capacity:          1000,
					MinShards:         1,
					MaxShards:         10,
					MaxSamplesPerSend: 100,
					BatchSendDeadline: "20s",
					MinBackoff:        "1s",
					MaxBackoff:        "10s",
				},
				MetadataConfig: &monitoringv1.MetadataConfig{
					Send:         false,
					SendInterval: "1m",
				},
			},
			expected: `global:
  evaluation_interval: 30s
  scrape_interval: 30s
  external_labels:
    prometheus: default/test
    prometheus_replica: $(POD_NAME)
scrape_configs: []
remote_write:
- url: http://example.com
  remote_timeout: 30s
  queue_config:
    capacity: 1000
    min_shards: 1
    max_shards: 10
    max_samples_per_send: 100
    batch_send_deadline: 20s
    min_backoff: 1s
    max_backoff: 10s
  metadata_config:
    send: false
    send_interval: 1m
`,
		},
		{
			version: "v2.10.0",
			remoteWrite: monitoringv1.RemoteWriteSpec{
				URL: "http://example.com",
				QueueConfig: &monitoringv1.QueueConfig{
					Capacity:          1000,
					MinShards:         1,
					MaxShards:         10,
					MaxSamplesPerSend: 100,
					BatchSendDeadline: "20s",
					MaxRetries:        3,
					MinBackoff:        "1s",
					MaxBackoff:        "10s",
				},
				MetadataConfig: &monitoringv1.MetadataConfig{
					Send:         false,
					SendInterval: "1m",
				},
			},
			expected: `global:
  evaluation_interval: 30s
  scrape_interval: 30s
  external_labels:
    prometheus: default/test
    prometheus_replica: $(POD_NAME)
scrape_configs: []
remote_write:
- url: http://example.com
  remote_timeout: 30s
  queue_config:
    capacity: 1000
    min_shards: 1
    max_shards: 10
    max_samples_per_send: 100
    batch_send_deadline: 20s
    max_retries: 3
    min_backoff: 1s
    max_backoff: 10s
`,
		},
		{
			version: "v2.27.1",
			remoteWrite: monitoringv1.RemoteWriteSpec{
				URL: "http://example.com",
				OAuth2: &monitoringv1.OAuth2{
					TokenURL:       "http://token-url",
					Scopes:         []string{"scope1"},
					EndpointParams: map[string]string{"param": "value"},
				},
			},
			expected: `global:
  evaluation_interval: 30s
  scrape_interval: 30s
  external_labels:
    prometheus: default/test
    prometheus_replica: $(POD_NAME)
scrape_configs: []
remote_write:
- url: http://example.com
  remote_timeout: 30s
  oauth2:
    client_id: client-id
    client_secret: client-secret
    token_url: http://token-url
    scopes:
    - scope1
    endpoint_params:
      param: value
`,
		},
		{
			version: "v2.26.0",
			remoteWrite: monitoringv1.RemoteWriteSpec{
				URL: "http://example.com",
				Authorization: &monitoringv1.Authorization{
					SafeAuthorization: monitoringv1.SafeAuthorization{
						Credentials: &v1.SecretKeySelector{
							LocalObjectReference: v1.LocalObjectReference{
								Name: "key"},
						},
					},
				},
			},
			expected: `global:
  evaluation_interval: 30s
  scrape_interval: 30s
  external_labels:
    prometheus: default/test
    prometheus_replica: $(POD_NAME)
scrape_configs: []
remote_write:
- url: http://example.com
  remote_timeout: 30s
  authorization:
    type: Bearer
    credentials: secret
`,
		},
		{
			version: "v2.26.0",
			remoteWrite: monitoringv1.RemoteWriteSpec{
				URL: "http://example.com",
				Sigv4: &monitoringv1.Sigv4{
					Profile: "profilename",
					RoleArn: "arn:aws:iam::123456789012:instance-profile/prometheus",
					AccessKey: &v1.SecretKeySelector{
						LocalObjectReference: v1.LocalObjectReference{
							Name: "sigv4-secret",
						},
						Key: "access-key",
					},
					SecretKey: &v1.SecretKeySelector{
						LocalObjectReference: v1.LocalObjectReference{
							Name: "sigv4-secret",
						},
						Key: "secret-key",
					},
					Region: "us-central-0",
				},
				QueueConfig: &monitoringv1.QueueConfig{
					Capacity:          1000,
					MinShards:         1,
					MaxShards:         10,
					MaxSamplesPerSend: 100,
					BatchSendDeadline: "20s",
					MaxRetries:        3,
					MinBackoff:        "1s",
					MaxBackoff:        "10s",
				},
				MetadataConfig: &monitoringv1.MetadataConfig{
					Send:         false,
					SendInterval: "1m",
				},
			},
			expected: `global:
  evaluation_interval: 30s
  scrape_interval: 30s
  external_labels:
    prometheus: default/test
    prometheus_replica: $(POD_NAME)
scrape_configs: []
remote_write:
- url: http://example.com
  remote_timeout: 30s
  sigv4:
    region: us-central-0
    access_key: access-key
    secret_key: secret-key
    profile: profilename
    role_arn: arn:aws:iam::123456789012:instance-profile/prometheus
  queue_config:
    capacity: 1000
    min_shards: 1
    max_shards: 10
    max_samples_per_send: 100
    batch_send_deadline: 20s
    min_backoff: 1s
    max_backoff: 10s
  metadata_config:
    send: false
    send_interval: 1m
`,
		}, {
			version: "v2.26.0",
			remoteWrite: monitoringv1.RemoteWriteSpec{
				URL:           "http://example.com",
				RemoteTimeout: "1s",
				Sigv4:         nil,
			},
			expected: `global:
  evaluation_interval: 30s
  scrape_interval: 30s
  external_labels:
    prometheus: default/test
    prometheus_replica: $(POD_NAME)
scrape_configs: []
remote_write:
- url: http://example.com
  remote_timeout: 1s
`,
		},
		{
			version: "v2.26.0",
			remoteWrite: monitoringv1.RemoteWriteSpec{
				URL:           "http://example.com",
				Sigv4:         &monitoringv1.Sigv4{},
				RemoteTimeout: "1s",
			},
			expected: `global:
  evaluation_interval: 30s
  scrape_interval: 30s
  external_labels:
    prometheus: default/test
    prometheus_replica: $(POD_NAME)
scrape_configs: []
remote_write:
- url: http://example.com
  remote_timeout: 1s
  sigv4: {}
`,
		},
		{
			version: "v2.27.1",
			remoteWrite: monitoringv1.RemoteWriteSpec{
				URL: "http://example.com",
				OAuth2: &monitoringv1.OAuth2{
					TokenURL:       "http://token-url",
					Scopes:         []string{"scope1"},
					EndpointParams: map[string]string{"param": "value"},
				},
				RemoteTimeout: "30ss",
			},
			expectedErr: errors.New("invalid remoteWrite[0].remoteTimeout value specified: not a valid duration string: \"30ss\""),
		},
		{
			version: "v2.26.0",
			remoteWrite: monitoringv1.RemoteWriteSpec{
				URL: "http://example.com",
				MetadataConfig: &monitoringv1.MetadataConfig{
					Send:         false,
					SendInterval: "1p",
				},
			},
			expectedErr: errors.New("invalid remoteWrite[0].metadataConfig.sendInterval value specified: not a valid duration string: \"1p\""),
		},
		{
			version: "v2.30.0",
			remoteWrite: monitoringv1.RemoteWriteSpec{
				URL: "http://example.com",
				QueueConfig: &monitoringv1.QueueConfig{
					Capacity:          1000,
					MinShards:         1,
					MaxShards:         10,
					MaxSamplesPerSend: 100,
					BatchSendDeadline: "20s",
					MaxRetries:        3,
					MinBackoff:        "1s",
					MaxBackoff:        "10s",
					RetryOnRateLimit:  true,
				},
			},
			expected: `global:
  evaluation_interval: 30s
  scrape_interval: 30s
  external_labels:
    prometheus: default/test
    prometheus_replica: $(POD_NAME)
scrape_configs: []
remote_write:
- url: http://example.com
  remote_timeout: 30s
  queue_config:
    capacity: 1000
    min_shards: 1
    max_shards: 10
    max_samples_per_send: 100
    batch_send_deadline: 20s
    min_backoff: 1s
    max_backoff: 10s
    retry_on_http_429: true
`,
		},
	} {
		t.Run(fmt.Sprintf("version=%s", tc.version), func(t *testing.T) {
			prometheus := monitoringv1.Prometheus{
				ObjectMeta: metav1.ObjectMeta{
					Name:      "test",
					Namespace: "default",
				},
				Spec: monitoringv1.PrometheusSpec{
					CommonPrometheusFields: monitoringv1.CommonPrometheusFields{
						Version: tc.version,
						ServiceMonitorSelector: &metav1.LabelSelector{
							MatchLabels: map[string]string{
								"group": "group1",
							},
						},
						RemoteWrite: []monitoringv1.RemoteWriteSpec{tc.remoteWrite},
						Secrets:     []string{"sigv4-secret"},
					},
				},
			}

			store := &assets.Store{
				BasicAuthAssets: map[string]assets.BasicAuthCredentials{},
				OAuth2Assets: map[string]assets.OAuth2Credentials{
					"remoteWrite/0": {
						ClientID:     "client-id",
						ClientSecret: "client-secret",
					},
				},
				TokenAssets: map[string]assets.Token{
					"remoteWrite/auth/0": assets.Token("secret"),
				}}
			if tc.remoteWrite.Sigv4 != nil && tc.remoteWrite.Sigv4.AccessKey != nil {
				store.SigV4Assets = map[string]assets.SigV4Credentials{
					"remoteWrite/0": {
						AccessKeyID: "access-key",
						SecretKeyID: "secret-key",
					},
				}
			}

			cg := mustNewConfigGenerator(t, &prometheus)
			cfg, err := cg.Generate(
				&prometheus,
				nil,
				nil,
				nil,
				store,
				nil,
				nil,
				nil,
				nil)
			if tc.expectedErr != nil {
				if tc.expectedErr.Error() != err.Error() {
					t.Logf("\n%s", pretty.Compare(tc.expectedErr.Error(), err.Error()))
					t.Fatal("expected error and actual error do not match")
				}
				return
			}
			result := string(cfg)
			if tc.expected != result {
				t.Logf("\n%s", pretty.Compare(tc.expected, result))
				t.Fatal("expected Prometheus configuration and actual configuration do not match")
			}

		})
	}
}

func TestLabelLimits(t *testing.T) {
	expectNoLimit := `global:
  evaluation_interval: 30s
  scrape_interval: 30s
  external_labels:
    prometheus: default/test
    prometheus_replica: $(POD_NAME)
scrape_configs:
- job_name: serviceMonitor/default/testservicemonitor1/0
  honor_labels: false
  kubernetes_sd_configs:
  - role: endpoints
    namespaces:
      names:
      - default
  scrape_interval: 30s
  relabel_configs:
  - source_labels:
    - job
    target_label: __tmp_prometheus_job_name
  - action: keep
    source_labels:
    - __meta_kubernetes_endpoint_port_name
    regex: web
  - source_labels:
    - __meta_kubernetes_endpoint_address_target_kind
    - __meta_kubernetes_endpoint_address_target_name
    separator: ;
    regex: Node;(.*)
    replacement: ${1}
    target_label: node
  - source_labels:
    - __meta_kubernetes_endpoint_address_target_kind
    - __meta_kubernetes_endpoint_address_target_name
    separator: ;
    regex: Pod;(.*)
    replacement: ${1}
    target_label: pod
  - source_labels:
    - __meta_kubernetes_namespace
    target_label: namespace
  - source_labels:
    - __meta_kubernetes_service_name
    target_label: service
  - source_labels:
    - __meta_kubernetes_pod_name
    target_label: pod
  - source_labels:
    - __meta_kubernetes_pod_container_name
    target_label: container
  - source_labels:
    - __meta_kubernetes_service_name
    target_label: job
    replacement: ${1}
  - target_label: endpoint
    replacement: web
  - source_labels:
    - __address__
    target_label: __tmp_hash
    modulus: 1
    action: hashmod
  - source_labels:
    - __tmp_hash
    regex: $(SHARD)
    action: keep
  metric_relabel_configs: []
`

	expectLimit := `global:
  evaluation_interval: 30s
  scrape_interval: 30s
  external_labels:
    prometheus: default/test
    prometheus_replica: $(POD_NAME)
scrape_configs:
- job_name: serviceMonitor/default/testservicemonitor1/0
  honor_labels: false
  kubernetes_sd_configs:
  - role: endpoints
    namespaces:
      names:
      - default
  scrape_interval: 30s
  relabel_configs:
  - source_labels:
    - job
    target_label: __tmp_prometheus_job_name
  - action: keep
    source_labels:
    - __meta_kubernetes_endpoint_port_name
    regex: web
  - source_labels:
    - __meta_kubernetes_endpoint_address_target_kind
    - __meta_kubernetes_endpoint_address_target_name
    separator: ;
    regex: Node;(.*)
    replacement: ${1}
    target_label: node
  - source_labels:
    - __meta_kubernetes_endpoint_address_target_kind
    - __meta_kubernetes_endpoint_address_target_name
    separator: ;
    regex: Pod;(.*)
    replacement: ${1}
    target_label: pod
  - source_labels:
    - __meta_kubernetes_namespace
    target_label: namespace
  - source_labels:
    - __meta_kubernetes_service_name
    target_label: service
  - source_labels:
    - __meta_kubernetes_pod_name
    target_label: pod
  - source_labels:
    - __meta_kubernetes_pod_container_name
    target_label: container
  - source_labels:
    - __meta_kubernetes_service_name
    target_label: job
    replacement: ${1}
  - target_label: endpoint
    replacement: web
  - source_labels:
    - __address__
    target_label: __tmp_hash
    modulus: 1
    action: hashmod
  - source_labels:
    - __tmp_hash
    regex: $(SHARD)
    action: keep
  label_limit: %d
  metric_relabel_configs: []
`

	for _, tc := range []struct {
		version            string
		enforcedLabelLimit int
		labelLimit         int
		expected           string
	}{
		{
			version:            "v2.26.0",
			enforcedLabelLimit: -1,
			labelLimit:         -1,
			expected:           expectNoLimit,
		},
		{
			version:            "v2.27.0",
			enforcedLabelLimit: -1,
			labelLimit:         -1,
			expected:           expectNoLimit,
		},
		{
			version:            "v2.26.0",
			enforcedLabelLimit: 1000,
			labelLimit:         -1,
			expected:           expectNoLimit,
		},
		{
			version:            "v2.27.0",
			enforcedLabelLimit: 1000,
			labelLimit:         -1,
			expected:           fmt.Sprintf(expectLimit, 1000),
		},
		{
			version:            "v2.26.0",
			enforcedLabelLimit: 1000,
			labelLimit:         2000,
			expected:           expectNoLimit,
		},
		{
			version:            "v2.27.0",
			enforcedLabelLimit: 1000,
			labelLimit:         2000,
			expected:           fmt.Sprintf(expectLimit, 1000),
		},
		{
			version:            "v2.26.0",
			enforcedLabelLimit: 1000,
			labelLimit:         500,
			expected:           expectNoLimit,
		},
		{
			version:            "v2.27.0",
			enforcedLabelLimit: 1000,
			labelLimit:         500,
			expected:           fmt.Sprintf(expectLimit, 500),
		},
	} {
		t.Run(fmt.Sprintf("%s enforcedLabelLimit(%d) labelLimit(%d)", tc.version, tc.enforcedLabelLimit, tc.labelLimit), func(t *testing.T) {
			prometheus := monitoringv1.Prometheus{
				ObjectMeta: metav1.ObjectMeta{
					Name:      "test",
					Namespace: "default",
				},
				Spec: monitoringv1.PrometheusSpec{
					CommonPrometheusFields: monitoringv1.CommonPrometheusFields{
						Version: tc.version,
						ServiceMonitorSelector: &metav1.LabelSelector{
							MatchLabels: map[string]string{
								"group": "group1",
							},
						},
					},
				},
			}

			if tc.enforcedLabelLimit >= 0 {
				i := uint64(tc.enforcedLabelLimit)
				prometheus.Spec.EnforcedLabelLimit = &i
			}

			serviceMonitor := monitoringv1.ServiceMonitor{
				ObjectMeta: metav1.ObjectMeta{
					Name:      "testservicemonitor1",
					Namespace: "default",
					Labels: map[string]string{
						"group": "group1",
					},
				},
				Spec: monitoringv1.ServiceMonitorSpec{
					Endpoints: []monitoringv1.Endpoint{
						{
							Port:     "web",
							Interval: "30s",
						},
					},
				},
			}
			if tc.labelLimit >= 0 {
				serviceMonitor.Spec.LabelLimit = uint64(tc.labelLimit)
			}

			cg := mustNewConfigGenerator(t, &prometheus)

			cfg, err := cg.Generate(
				&prometheus,
				map[string]*monitoringv1.ServiceMonitor{
					"testservicemonitor1": &serviceMonitor,
				},
				nil,
				nil,
				&assets.Store{},
				nil,
				nil,
				nil,
				nil,
			)
			if err != nil {
				t.Fatal(err)
			}

			result := string(cfg)
			if tc.expected != result {
				t.Logf("\n%s", pretty.Compare(tc.expected, result))
				t.Fatal("expected Prometheus configuration and actual configuration do not match")
			}
		})
	}
}

func TestLabelNameLengthLimits(t *testing.T) {
	expectNoLimit := `global:
  evaluation_interval: 30s
  scrape_interval: 30s
  external_labels:
    prometheus: default/test
    prometheus_replica: $(POD_NAME)
scrape_configs:
- job_name: podMonitor/default/testpodmonitor1/0
  honor_labels: false
  kubernetes_sd_configs:
  - role: pod
    namespaces:
      names:
      - default
  scrape_interval: 30s
  relabel_configs:
  - source_labels:
    - job
    target_label: __tmp_prometheus_job_name
  - action: keep
    source_labels:
    - __meta_kubernetes_pod_container_port_name
    regex: web
  - source_labels:
    - __meta_kubernetes_namespace
    target_label: namespace
  - source_labels:
    - __meta_kubernetes_pod_container_name
    target_label: container
  - source_labels:
    - __meta_kubernetes_pod_name
    target_label: pod
  - target_label: job
    replacement: default/testpodmonitor1
  - target_label: endpoint
    replacement: web
  - source_labels:
    - __address__
    target_label: __tmp_hash
    modulus: 1
    action: hashmod
  - source_labels:
    - __tmp_hash
    regex: $(SHARD)
    action: keep
  metric_relabel_configs: []
`

	expectLimit := `global:
  evaluation_interval: 30s
  scrape_interval: 30s
  external_labels:
    prometheus: default/test
    prometheus_replica: $(POD_NAME)
scrape_configs:
- job_name: podMonitor/default/testpodmonitor1/0
  honor_labels: false
  kubernetes_sd_configs:
  - role: pod
    namespaces:
      names:
      - default
  scrape_interval: 30s
  relabel_configs:
  - source_labels:
    - job
    target_label: __tmp_prometheus_job_name
  - action: keep
    source_labels:
    - __meta_kubernetes_pod_container_port_name
    regex: web
  - source_labels:
    - __meta_kubernetes_namespace
    target_label: namespace
  - source_labels:
    - __meta_kubernetes_pod_container_name
    target_label: container
  - source_labels:
    - __meta_kubernetes_pod_name
    target_label: pod
  - target_label: job
    replacement: default/testpodmonitor1
  - target_label: endpoint
    replacement: web
  - source_labels:
    - __address__
    target_label: __tmp_hash
    modulus: 1
    action: hashmod
  - source_labels:
    - __tmp_hash
    regex: $(SHARD)
    action: keep
  label_name_length_limit: %d
  metric_relabel_configs: []
`

	for _, tc := range []struct {
		version                      string
		enforcedLabelNameLengthLimit int
		labelNameLengthLimit         int
		expected                     string
	}{
		{
			version:                      "v2.26.0",
			enforcedLabelNameLengthLimit: -1,
			labelNameLengthLimit:         -1,
			expected:                     expectNoLimit,
		},
		{
			version:                      "v2.27.0",
			enforcedLabelNameLengthLimit: -1,
			labelNameLengthLimit:         -1,
			expected:                     expectNoLimit,
		},
		{
			version:                      "v2.26.0",
			enforcedLabelNameLengthLimit: 1000,
			labelNameLengthLimit:         -1,
			expected:                     expectNoLimit,
		},
		{
			version:                      "v2.27.0",
			enforcedLabelNameLengthLimit: 1000,
			labelNameLengthLimit:         -1,
			expected:                     fmt.Sprintf(expectLimit, 1000),
		},
		{
			version:                      "v2.26.0",
			enforcedLabelNameLengthLimit: 1000,
			labelNameLengthLimit:         2000,
			expected:                     expectNoLimit,
		},
		{
			version:                      "v2.27.0",
			enforcedLabelNameLengthLimit: 1000,
			labelNameLengthLimit:         2000,
			expected:                     fmt.Sprintf(expectLimit, 1000),
		},
		{
			version:                      "v2.26.0",
			enforcedLabelNameLengthLimit: 1000,
			labelNameLengthLimit:         500,
			expected:                     expectNoLimit,
		},
		{
			version:                      "v2.27.0",
			enforcedLabelNameLengthLimit: 1000,
			labelNameLengthLimit:         500,
			expected:                     fmt.Sprintf(expectLimit, 500),
		},
	} {
		t.Run(fmt.Sprintf("%s enforcedLabelNameLengthLimit(%d) labelNameLengthLimit(%d)", tc.version, tc.enforcedLabelNameLengthLimit, tc.labelNameLengthLimit), func(t *testing.T) {
			prometheus := monitoringv1.Prometheus{
				ObjectMeta: metav1.ObjectMeta{
					Name:      "test",
					Namespace: "default",
				},
				Spec: monitoringv1.PrometheusSpec{
					CommonPrometheusFields: monitoringv1.CommonPrometheusFields{
						Version: tc.version,
						ServiceMonitorSelector: &metav1.LabelSelector{
							MatchLabels: map[string]string{
								"group": "group1",
							},
						},
					},
				},
			}

			if tc.enforcedLabelNameLengthLimit >= 0 {
				i := uint64(tc.enforcedLabelNameLengthLimit)
				prometheus.Spec.EnforcedLabelNameLengthLimit = &i
			}

			podMonitor := monitoringv1.PodMonitor{
				ObjectMeta: metav1.ObjectMeta{
					Name:      "testpodmonitor1",
					Namespace: "default",
					Labels: map[string]string{
						"group": "group1",
					},
				},
				Spec: monitoringv1.PodMonitorSpec{
					PodMetricsEndpoints: []monitoringv1.PodMetricsEndpoint{
						{
							Port:     "web",
							Interval: "30s",
						},
					},
				},
			}
			if tc.labelNameLengthLimit >= 0 {
				podMonitor.Spec.LabelNameLengthLimit = uint64(tc.labelNameLengthLimit)
			}

			cg := mustNewConfigGenerator(t, &prometheus)
			cfg, err := cg.Generate(
				&prometheus,
				nil,
				map[string]*monitoringv1.PodMonitor{
					"testpodmonitor1": &podMonitor,
				},
				nil,
				&assets.Store{},
				nil,
				nil,
				nil,
				nil,
			)
			if err != nil {
				t.Fatal(err)
			}

			result := string(cfg)
			if tc.expected != result {
				t.Logf("\n%s", pretty.Compare(tc.expected, result))
				t.Fatal("expected Prometheus configuration and actual configuration do not match")
			}
		})
	}
}

func TestLabelValueLengthLimits(t *testing.T) {
	expectNoLimit := `global:
  evaluation_interval: 30s
  scrape_interval: 30s
  external_labels:
    prometheus: default/test
    prometheus_replica: $(POD_NAME)
scrape_configs:
- job_name: probe/default/testprobe1
  honor_timestamps: true
  metrics_path: /probe
  scheme: http
  proxy_url: socks://myproxy:9095
  params:
    module:
    - http_2xx
  static_configs:
  - targets:
    - prometheus.io
    - promcon.io
    labels:
      namespace: default
      static: label
  relabel_configs:
  - source_labels:
    - job
    target_label: __tmp_prometheus_job_name
  - source_labels:
    - __address__
    target_label: __param_target
  - source_labels:
    - __param_target
    target_label: instance
  - target_label: __address__
    replacement: blackbox.exporter.io
  metric_relabel_configs: []
`

	expectLimit := `global:
  evaluation_interval: 30s
  scrape_interval: 30s
  external_labels:
    prometheus: default/test
    prometheus_replica: $(POD_NAME)
scrape_configs:
- job_name: probe/default/testprobe1
  honor_timestamps: true
  metrics_path: /probe
  scheme: http
  proxy_url: socks://myproxy:9095
  params:
    module:
    - http_2xx
  label_value_length_limit: %d
  static_configs:
  - targets:
    - prometheus.io
    - promcon.io
    labels:
      namespace: default
      static: label
  relabel_configs:
  - source_labels:
    - job
    target_label: __tmp_prometheus_job_name
  - source_labels:
    - __address__
    target_label: __param_target
  - source_labels:
    - __param_target
    target_label: instance
  - target_label: __address__
    replacement: blackbox.exporter.io
  metric_relabel_configs: []
`

	for _, tc := range []struct {
		version                       string
		enforcedLabelValueLengthLimit int
		labelValueLengthLimit         int
		expected                      string
	}{
		{
			version:                       "v2.26.0",
			enforcedLabelValueLengthLimit: -1,
			labelValueLengthLimit:         -1,
			expected:                      expectNoLimit,
		},
		{
			version:                       "v2.27.0",
			enforcedLabelValueLengthLimit: -1,
			labelValueLengthLimit:         -1,
			expected:                      expectNoLimit,
		},
		{
			version:                       "v2.26.0",
			enforcedLabelValueLengthLimit: 1000,
			labelValueLengthLimit:         -1,
			expected:                      expectNoLimit,
		},
		{
			version:                       "v2.27.0",
			enforcedLabelValueLengthLimit: 1000,
			labelValueLengthLimit:         -1,
			expected:                      fmt.Sprintf(expectLimit, 1000),
		},
		{
			version:                       "v2.26.0",
			enforcedLabelValueLengthLimit: 1000,
			labelValueLengthLimit:         2000,
			expected:                      expectNoLimit,
		},
		{
			version:                       "v2.27.0",
			enforcedLabelValueLengthLimit: 1000,
			labelValueLengthLimit:         2000,
			expected:                      fmt.Sprintf(expectLimit, 1000),
		},
		{
			version:                       "v2.26.0",
			enforcedLabelValueLengthLimit: 1000,
			labelValueLengthLimit:         500,
			expected:                      expectNoLimit,
		},
		{
			version:                       "v2.27.0",
			enforcedLabelValueLengthLimit: 1000,
			labelValueLengthLimit:         500,
			expected:                      fmt.Sprintf(expectLimit, 500),
		},
	} {
		t.Run(fmt.Sprintf("%s enforcedLabelValueLengthLimit(%d) labelValueLengthLimit(%d)", tc.version, tc.enforcedLabelValueLengthLimit, tc.labelValueLengthLimit), func(t *testing.T) {
			prometheus := monitoringv1.Prometheus{
				ObjectMeta: metav1.ObjectMeta{
					Name:      "test",
					Namespace: "default",
				},
				Spec: monitoringv1.PrometheusSpec{
					CommonPrometheusFields: monitoringv1.CommonPrometheusFields{
						Version: tc.version,
						ServiceMonitorSelector: &metav1.LabelSelector{
							MatchLabels: map[string]string{
								"group": "group1",
							},
						},
					},
				},
			}
			if tc.enforcedLabelValueLengthLimit >= 0 {
				i := uint64(tc.enforcedLabelValueLengthLimit)
				prometheus.Spec.EnforcedLabelValueLengthLimit = &i
			}

			probe := monitoringv1.Probe{
				ObjectMeta: metav1.ObjectMeta{
					Name:      "testprobe1",
					Namespace: "default",
					Labels: map[string]string{
						"group": "group1",
					},
				},
				Spec: monitoringv1.ProbeSpec{
					ProberSpec: monitoringv1.ProberSpec{
						Scheme:   "http",
						URL:      "blackbox.exporter.io",
						Path:     "/probe",
						ProxyURL: "socks://myproxy:9095",
					},
					Module: "http_2xx",
					Targets: monitoringv1.ProbeTargets{
						StaticConfig: &monitoringv1.ProbeTargetStaticConfig{
							Targets: []string{
								"prometheus.io",
								"promcon.io",
							},
							Labels: map[string]string{
								"static": "label",
							},
						},
					},
				},
			}
			if tc.labelValueLengthLimit >= 0 {
				probe.Spec.LabelValueLengthLimit = uint64(tc.labelValueLengthLimit)
			}

			cg := mustNewConfigGenerator(t, &prometheus)
			cfg, err := cg.Generate(
				&prometheus,
				nil,
				nil,
				map[string]*monitoringv1.Probe{
					"testprobe1": &probe,
				},
				&assets.Store{},
				nil,
				nil,
				nil,
				nil,
			)
			if err != nil {
				t.Fatal(err)
			}

			result := string(cfg)
			if tc.expected != result {
				t.Logf("\n%s", pretty.Compare(tc.expected, result))
				t.Fatal("expected Prometheus configuration and actual configuration do not match")
			}
		})
	}
}

func TestBodySizeLimits(t *testing.T) {
	expectNoLimit := `global:
  evaluation_interval: 30s
  scrape_interval: 30s
  external_labels:
    prometheus: default/test
    prometheus_replica: $(POD_NAME)
scrape_configs:
- job_name: serviceMonitor/default/testservicemonitor1/0
  honor_labels: false
  kubernetes_sd_configs:
  - role: endpoints
    namespaces:
      names:
      - default
  scrape_interval: 30s
  relabel_configs:
  - source_labels:
    - job
    target_label: __tmp_prometheus_job_name
  - action: keep
    source_labels:
    - __meta_kubernetes_endpoint_port_name
    regex: web
  - source_labels:
    - __meta_kubernetes_endpoint_address_target_kind
    - __meta_kubernetes_endpoint_address_target_name
    separator: ;
    regex: Node;(.*)
    replacement: ${1}
    target_label: node
  - source_labels:
    - __meta_kubernetes_endpoint_address_target_kind
    - __meta_kubernetes_endpoint_address_target_name
    separator: ;
    regex: Pod;(.*)
    replacement: ${1}
    target_label: pod
  - source_labels:
    - __meta_kubernetes_namespace
    target_label: namespace
  - source_labels:
    - __meta_kubernetes_service_name
    target_label: service
  - source_labels:
    - __meta_kubernetes_pod_name
    target_label: pod
  - source_labels:
    - __meta_kubernetes_pod_container_name
    target_label: container
  - source_labels:
    - __meta_kubernetes_service_name
    target_label: job
    replacement: ${1}
  - target_label: endpoint
    replacement: web
  - source_labels:
    - __address__
    target_label: __tmp_hash
    modulus: 1
    action: hashmod
  - source_labels:
    - __tmp_hash
    regex: $(SHARD)
    action: keep
  metric_relabel_configs: []
`

	expectLimit := `global:
  evaluation_interval: 30s
  scrape_interval: 30s
  external_labels:
    prometheus: default/test
    prometheus_replica: $(POD_NAME)
scrape_configs:
- job_name: serviceMonitor/default/testservicemonitor1/0
  honor_labels: false
  kubernetes_sd_configs:
  - role: endpoints
    namespaces:
      names:
      - default
  scrape_interval: 30s
  relabel_configs:
  - source_labels:
    - job
    target_label: __tmp_prometheus_job_name
  - action: keep
    source_labels:
    - __meta_kubernetes_endpoint_port_name
    regex: web
  - source_labels:
    - __meta_kubernetes_endpoint_address_target_kind
    - __meta_kubernetes_endpoint_address_target_name
    separator: ;
    regex: Node;(.*)
    replacement: ${1}
    target_label: node
  - source_labels:
    - __meta_kubernetes_endpoint_address_target_kind
    - __meta_kubernetes_endpoint_address_target_name
    separator: ;
    regex: Pod;(.*)
    replacement: ${1}
    target_label: pod
  - source_labels:
    - __meta_kubernetes_namespace
    target_label: namespace
  - source_labels:
    - __meta_kubernetes_service_name
    target_label: service
  - source_labels:
    - __meta_kubernetes_pod_name
    target_label: pod
  - source_labels:
    - __meta_kubernetes_pod_container_name
    target_label: container
  - source_labels:
    - __meta_kubernetes_service_name
    target_label: job
    replacement: ${1}
  - target_label: endpoint
    replacement: web
  - source_labels:
    - __address__
    target_label: __tmp_hash
    modulus: 1
    action: hashmod
  - source_labels:
    - __tmp_hash
    regex: $(SHARD)
    action: keep
  body_size_limit: %s
  metric_relabel_configs: []
`

	for _, tc := range []struct {
		version               string
		enforcedBodySizeLimit string
		expected              string
		expectedErr           error
	}{
		{
			version:               "v2.27.0",
			enforcedBodySizeLimit: "1000MB",
			expected:              expectNoLimit,
		},
		{
			version:               "v2.28.0",
			enforcedBodySizeLimit: "1000MB",
			expected:              fmt.Sprintf(expectLimit, "1000MB"),
		},
		{
			version:               "v2.28.0",
			enforcedBodySizeLimit: "",
			expected:              expectNoLimit,
		},
		{
			version:               "v2.28.0",
			enforcedBodySizeLimit: "100",
			expectedErr:           errors.New("invalid enforcedBodySizeLimit value specified: units: unknown unit  in 100"),
		},
		{
			version:               "v2.28.0",
			enforcedBodySizeLimit: "200kb",
			expectedErr:           errors.New("invalid enforcedBodySizeLimit value specified: units: unknown unit kb in 200kb"),
		},
		{
			version:               "v2.28.0",
			enforcedBodySizeLimit: "300 MB",
			expectedErr:           errors.New("invalid enforcedBodySizeLimit value specified: units: unknown unit  MB in 300 MB"),
		},
		{
			version:               "v2.28.0",
			enforcedBodySizeLimit: "150M",
			expectedErr:           errors.New("invalid enforcedBodySizeLimit value specified: units: unknown unit M in 150M"),
		},
	} {
		t.Run(fmt.Sprintf("%s enforcedBodySizeLimit(%s)", tc.version, tc.enforcedBodySizeLimit), func(t *testing.T) {
			prometheus := monitoringv1.Prometheus{
				ObjectMeta: metav1.ObjectMeta{
					Name:      "test",
					Namespace: "default",
				},
				Spec: monitoringv1.PrometheusSpec{
					CommonPrometheusFields: monitoringv1.CommonPrometheusFields{
						Version: tc.version,
						ServiceMonitorSelector: &metav1.LabelSelector{
							MatchLabels: map[string]string{
								"group": "group1",
							},
						},
					},
				},
			}
			if tc.enforcedBodySizeLimit != "" {
				i := tc.enforcedBodySizeLimit
				prometheus.Spec.EnforcedBodySizeLimit = i
			}

			serviceMonitor := monitoringv1.ServiceMonitor{
				ObjectMeta: metav1.ObjectMeta{
					Name:      "testservicemonitor1",
					Namespace: "default",
					Labels: map[string]string{
						"group": "group1",
					},
				},
				Spec: monitoringv1.ServiceMonitorSpec{
					Endpoints: []monitoringv1.Endpoint{
						{
							Port:     "web",
							Interval: "30s",
						},
					},
				},
			}

			cg := mustNewConfigGenerator(t, &prometheus)
			cfg, err := cg.Generate(
				&prometheus,
				map[string]*monitoringv1.ServiceMonitor{
					"testservicemonitor1": &serviceMonitor,
				},
				nil,
				nil,
				&assets.Store{},
				nil,
				nil,
				nil,
				nil,
			)

			if tc.expectedErr != nil {
				if tc.expectedErr.Error() != err.Error() {
					t.Logf("\n%s", pretty.Compare(tc.expectedErr.Error(), err.Error()))
					t.Fatal("expected error and actual error do not match")
				}
				return
			}
			result := string(cfg)
			if tc.expected != result {
				t.Logf("\n%s", pretty.Compare(tc.expected, result))
				t.Fatal("expected Prometheus configuration and actual configuration do not match")
			}
		})
	}
}

func TestMatchExpressionsServiceMonitor(t *testing.T) {
	p := &monitoringv1.Prometheus{
		ObjectMeta: metav1.ObjectMeta{
			Name:      "test",
			Namespace: "ns-value",
		},
	}

	cg := mustNewConfigGenerator(t, p)

	cfg, err := cg.Generate(
		p,
		map[string]*monitoringv1.ServiceMonitor{
			"test": {
				ObjectMeta: metav1.ObjectMeta{
					Name:      "test",
					Namespace: "default",
				},
				Spec: monitoringv1.ServiceMonitorSpec{
					Selector: metav1.LabelSelector{
						MatchExpressions: []metav1.LabelSelectorRequirement{
							{
								Key:      "alpha",
								Operator: metav1.LabelSelectorOpIn,
								Values:   []string{"beta", "gamma"},
							},
						},
					},
					Endpoints: []monitoringv1.Endpoint{
						{
							Port:     "web",
							Interval: "30s",
						},
					},
				},
			},
		},
		nil,
		nil,
		&assets.Store{},
		nil,
		nil,
		nil,
		nil,
	)
	if err != nil {
		t.Fatal(err)
	}

	expected := `global:
  evaluation_interval: 30s
  scrape_interval: 30s
  external_labels:
    prometheus: ns-value/test
    prometheus_replica: $(POD_NAME)
scrape_configs:
- job_name: serviceMonitor/default/test/0
  honor_labels: false
  kubernetes_sd_configs:
  - role: endpoints
    namespaces:
      names:
      - default
  scrape_interval: 30s
  relabel_configs:
  - source_labels:
    - job
    target_label: __tmp_prometheus_job_name
  - action: keep
    source_labels:
    - __meta_kubernetes_service_label_alpha
    - __meta_kubernetes_service_labelpresent_alpha
    regex: (beta|gamma);true
  - action: keep
    source_labels:
    - __meta_kubernetes_endpoint_port_name
    regex: web
  - source_labels:
    - __meta_kubernetes_endpoint_address_target_kind
    - __meta_kubernetes_endpoint_address_target_name
    separator: ;
    regex: Node;(.*)
    replacement: ${1}
    target_label: node
  - source_labels:
    - __meta_kubernetes_endpoint_address_target_kind
    - __meta_kubernetes_endpoint_address_target_name
    separator: ;
    regex: Pod;(.*)
    replacement: ${1}
    target_label: pod
  - source_labels:
    - __meta_kubernetes_namespace
    target_label: namespace
  - source_labels:
    - __meta_kubernetes_service_name
    target_label: service
  - source_labels:
    - __meta_kubernetes_pod_name
    target_label: pod
  - source_labels:
    - __meta_kubernetes_pod_container_name
    target_label: container
  - source_labels:
    - __meta_kubernetes_service_name
    target_label: job
    replacement: ${1}
  - target_label: endpoint
    replacement: web
  - source_labels:
    - __address__
    target_label: __tmp_hash
    modulus: 1
    action: hashmod
  - source_labels:
    - __tmp_hash
    regex: $(SHARD)
    action: keep
  metric_relabel_configs: []
`

	result := string(cfg)
	if expected != result {
		diff := cmp.Diff(expected, result)
		t.Fatalf("expected Prometheus configuration and actual configuration do not match for enforced namespace label test:\n%s", diff)
	}
}

func TestServiceMonitorEndpointFollowRedirects(t *testing.T) {
	expectedWithRedirectsUnsupported := `global:
  evaluation_interval: 30s
  scrape_interval: 30s
  external_labels:
    prometheus: default/test
    prometheus_replica: $(POD_NAME)
scrape_configs:
- job_name: serviceMonitor/default/testservicemonitor1/0
  honor_labels: false
  kubernetes_sd_configs:
  - role: endpoints
    namespaces:
      names:
      - default
  scrape_interval: 30s
  relabel_configs:
  - source_labels:
    - job
    target_label: __tmp_prometheus_job_name
  - action: keep
    source_labels:
    - __meta_kubernetes_endpoint_port_name
    regex: web
  - source_labels:
    - __meta_kubernetes_endpoint_address_target_kind
    - __meta_kubernetes_endpoint_address_target_name
    separator: ;
    regex: Node;(.*)
    replacement: ${1}
    target_label: node
  - source_labels:
    - __meta_kubernetes_endpoint_address_target_kind
    - __meta_kubernetes_endpoint_address_target_name
    separator: ;
    regex: Pod;(.*)
    replacement: ${1}
    target_label: pod
  - source_labels:
    - __meta_kubernetes_namespace
    target_label: namespace
  - source_labels:
    - __meta_kubernetes_service_name
    target_label: service
  - source_labels:
    - __meta_kubernetes_pod_name
    target_label: pod
  - source_labels:
    - __meta_kubernetes_pod_container_name
    target_label: container
  - source_labels:
    - __meta_kubernetes_service_name
    target_label: job
    replacement: ${1}
  - target_label: endpoint
    replacement: web
  - source_labels:
    - __address__
    target_label: __tmp_hash
    modulus: 1
    action: hashmod
  - source_labels:
    - __tmp_hash
    regex: $(SHARD)
    action: keep
  metric_relabel_configs: []
`

	expectedWithRedirectsDisabled := `global:
  evaluation_interval: 30s
  scrape_interval: 30s
  external_labels:
    prometheus: default/test
    prometheus_replica: $(POD_NAME)
scrape_configs:
- job_name: serviceMonitor/default/testservicemonitor1/0
  honor_labels: false
  kubernetes_sd_configs:
  - role: endpoints
    namespaces:
      names:
      - default
  scrape_interval: 30s
  follow_redirects: false
  relabel_configs:
  - source_labels:
    - job
    target_label: __tmp_prometheus_job_name
  - action: keep
    source_labels:
    - __meta_kubernetes_endpoint_port_name
    regex: web
  - source_labels:
    - __meta_kubernetes_endpoint_address_target_kind
    - __meta_kubernetes_endpoint_address_target_name
    separator: ;
    regex: Node;(.*)
    replacement: ${1}
    target_label: node
  - source_labels:
    - __meta_kubernetes_endpoint_address_target_kind
    - __meta_kubernetes_endpoint_address_target_name
    separator: ;
    regex: Pod;(.*)
    replacement: ${1}
    target_label: pod
  - source_labels:
    - __meta_kubernetes_namespace
    target_label: namespace
  - source_labels:
    - __meta_kubernetes_service_name
    target_label: service
  - source_labels:
    - __meta_kubernetes_pod_name
    target_label: pod
  - source_labels:
    - __meta_kubernetes_pod_container_name
    target_label: container
  - source_labels:
    - __meta_kubernetes_service_name
    target_label: job
    replacement: ${1}
  - target_label: endpoint
    replacement: web
  - source_labels:
    - __address__
    target_label: __tmp_hash
    modulus: 1
    action: hashmod
  - source_labels:
    - __tmp_hash
    regex: $(SHARD)
    action: keep
  metric_relabel_configs: []
`
	expectedWithRedirectsEnabled := `global:
  evaluation_interval: 30s
  scrape_interval: 30s
  external_labels:
    prometheus: default/test
    prometheus_replica: $(POD_NAME)
scrape_configs:
- job_name: serviceMonitor/default/testservicemonitor1/0
  honor_labels: false
  kubernetes_sd_configs:
  - role: endpoints
    namespaces:
      names:
      - default
  scrape_interval: 30s
  follow_redirects: true
  relabel_configs:
  - source_labels:
    - job
    target_label: __tmp_prometheus_job_name
  - action: keep
    source_labels:
    - __meta_kubernetes_endpoint_port_name
    regex: web
  - source_labels:
    - __meta_kubernetes_endpoint_address_target_kind
    - __meta_kubernetes_endpoint_address_target_name
    separator: ;
    regex: Node;(.*)
    replacement: ${1}
    target_label: node
  - source_labels:
    - __meta_kubernetes_endpoint_address_target_kind
    - __meta_kubernetes_endpoint_address_target_name
    separator: ;
    regex: Pod;(.*)
    replacement: ${1}
    target_label: pod
  - source_labels:
    - __meta_kubernetes_namespace
    target_label: namespace
  - source_labels:
    - __meta_kubernetes_service_name
    target_label: service
  - source_labels:
    - __meta_kubernetes_pod_name
    target_label: pod
  - source_labels:
    - __meta_kubernetes_pod_container_name
    target_label: container
  - source_labels:
    - __meta_kubernetes_service_name
    target_label: job
    replacement: ${1}
  - target_label: endpoint
    replacement: web
  - source_labels:
    - __address__
    target_label: __tmp_hash
    modulus: 1
    action: hashmod
  - source_labels:
    - __tmp_hash
    regex: $(SHARD)
    action: keep
  metric_relabel_configs: []
`

	for _, tc := range []struct {
		version         string
		expected        string
		followRedirects bool
	}{
		{
			version:         "v2.25.0",
			followRedirects: false,
			expected:        expectedWithRedirectsUnsupported,
		},
		{
			version:         "v2.25.0",
			followRedirects: true,
			expected:        expectedWithRedirectsUnsupported,
		},
		{
			version:         "v2.28.0",
			followRedirects: true,
			expected:        expectedWithRedirectsEnabled,
		},
		{
			version:         "v2.28.0",
			followRedirects: false,
			expected:        expectedWithRedirectsDisabled,
		},
	} {
		t.Run(fmt.Sprintf("%s TestServiceMonitorEndpointFollowRedirects(%t)", tc.version, tc.followRedirects), func(t *testing.T) {
			prometheus := monitoringv1.Prometheus{
				ObjectMeta: metav1.ObjectMeta{
					Name:      "test",
					Namespace: "default",
				},
				Spec: monitoringv1.PrometheusSpec{
					CommonPrometheusFields: monitoringv1.CommonPrometheusFields{
						Version: tc.version,
						ServiceMonitorSelector: &metav1.LabelSelector{
							MatchLabels: map[string]string{
								"group": "group1",
							},
						},
					},
				},
			}

			serviceMonitor := monitoringv1.ServiceMonitor{
				ObjectMeta: metav1.ObjectMeta{
					Name:      "testservicemonitor1",
					Namespace: "default",
					Labels: map[string]string{
						"group": "group1",
					},
				},
				Spec: monitoringv1.ServiceMonitorSpec{
					Endpoints: []monitoringv1.Endpoint{
						{
							Port:            "web",
							Interval:        "30s",
							FollowRedirects: swag.Bool(true),
						},
					},
				},
			}

			if !tc.followRedirects {
				serviceMonitor = monitoringv1.ServiceMonitor{
					ObjectMeta: metav1.ObjectMeta{
						Name:      "testservicemonitor1",
						Namespace: "default",
						Labels: map[string]string{
							"group": "group1",
						},
					},
					Spec: monitoringv1.ServiceMonitorSpec{
						Endpoints: []monitoringv1.Endpoint{
							{
								Port:            "web",
								Interval:        "30s",
								FollowRedirects: swag.Bool(false),
							},
						},
					},
				}
			}

			cg := mustNewConfigGenerator(t, &prometheus)

			cfg, err := cg.Generate(
				&prometheus,
				map[string]*monitoringv1.ServiceMonitor{
					"testservicemonitor1": &serviceMonitor,
				},
				nil,
				nil,
				&assets.Store{},
				nil,
				nil,
				nil,
				nil,
			)
			if err != nil {
				t.Fatal(err)
			}

			result := string(cfg)

			if tc.expected != result {
				t.Logf("\n%s", pretty.Compare(tc.expected, result))
				t.Fatal("expected Prometheus configuration and actual configuration do not match")
			}
		})
	}
}

func TestPodMonitorEndpointFollowRedirects(t *testing.T) {
	expectedWithRedirectsUnsupported := `global:
  evaluation_interval: 30s
  scrape_interval: 30s
  external_labels:
    prometheus: default/test
    prometheus_replica: $(POD_NAME)
scrape_configs:
- job_name: podMonitor/pod-monitor-ns/testpodmonitor1/0
  honor_labels: false
  kubernetes_sd_configs:
  - role: pod
    namespaces:
      names:
      - pod-monitor-ns
  scrape_interval: 30s
  relabel_configs:
  - source_labels:
    - job
    target_label: __tmp_prometheus_job_name
  - action: keep
    source_labels:
    - __meta_kubernetes_pod_container_port_name
    regex: web
  - source_labels:
    - __meta_kubernetes_namespace
    target_label: namespace
  - source_labels:
    - __meta_kubernetes_pod_container_name
    target_label: container
  - source_labels:
    - __meta_kubernetes_pod_name
    target_label: pod
  - target_label: job
    replacement: pod-monitor-ns/testpodmonitor1
  - target_label: endpoint
    replacement: web
  - source_labels:
    - __address__
    target_label: __tmp_hash
    modulus: 1
    action: hashmod
  - source_labels:
    - __tmp_hash
    regex: $(SHARD)
    action: keep
  metric_relabel_configs: []
`

	expectedWithRedirectsDisabled := `global:
  evaluation_interval: 30s
  scrape_interval: 30s
  external_labels:
    prometheus: default/test
    prometheus_replica: $(POD_NAME)
scrape_configs:
- job_name: podMonitor/pod-monitor-ns/testpodmonitor1/0
  honor_labels: false
  kubernetes_sd_configs:
  - role: pod
    namespaces:
      names:
      - pod-monitor-ns
  scrape_interval: 30s
  follow_redirects: false
  relabel_configs:
  - source_labels:
    - job
    target_label: __tmp_prometheus_job_name
  - action: keep
    source_labels:
    - __meta_kubernetes_pod_container_port_name
    regex: web
  - source_labels:
    - __meta_kubernetes_namespace
    target_label: namespace
  - source_labels:
    - __meta_kubernetes_pod_container_name
    target_label: container
  - source_labels:
    - __meta_kubernetes_pod_name
    target_label: pod
  - target_label: job
    replacement: pod-monitor-ns/testpodmonitor1
  - target_label: endpoint
    replacement: web
  - source_labels:
    - __address__
    target_label: __tmp_hash
    modulus: 1
    action: hashmod
  - source_labels:
    - __tmp_hash
    regex: $(SHARD)
    action: keep
  metric_relabel_configs: []
`
	expectedWithRedirectsEnabled := `global:
  evaluation_interval: 30s
  scrape_interval: 30s
  external_labels:
    prometheus: default/test
    prometheus_replica: $(POD_NAME)
scrape_configs:
- job_name: podMonitor/pod-monitor-ns/testpodmonitor1/0
  honor_labels: false
  kubernetes_sd_configs:
  - role: pod
    namespaces:
      names:
      - pod-monitor-ns
  scrape_interval: 30s
  follow_redirects: true
  relabel_configs:
  - source_labels:
    - job
    target_label: __tmp_prometheus_job_name
  - action: keep
    source_labels:
    - __meta_kubernetes_pod_container_port_name
    regex: web
  - source_labels:
    - __meta_kubernetes_namespace
    target_label: namespace
  - source_labels:
    - __meta_kubernetes_pod_container_name
    target_label: container
  - source_labels:
    - __meta_kubernetes_pod_name
    target_label: pod
  - target_label: job
    replacement: pod-monitor-ns/testpodmonitor1
  - target_label: endpoint
    replacement: web
  - source_labels:
    - __address__
    target_label: __tmp_hash
    modulus: 1
    action: hashmod
  - source_labels:
    - __tmp_hash
    regex: $(SHARD)
    action: keep
  metric_relabel_configs: []
`

	for _, tc := range []struct {
		version         string
		expected        string
		followRedirects bool
	}{
		{
			version:         "v2.25.0",
			followRedirects: false,
			expected:        expectedWithRedirectsUnsupported,
		},
		{
			version:         "v2.25.0",
			followRedirects: true,
			expected:        expectedWithRedirectsUnsupported,
		},
		{
			version:         "v2.28.0",
			followRedirects: true,
			expected:        expectedWithRedirectsEnabled,
		},
		{
			version:         "v2.28.0",
			followRedirects: false,
			expected:        expectedWithRedirectsDisabled,
		},
	} {
		t.Run(fmt.Sprintf("%s TestServiceMonitorEndpointFollowRedirects(%t)", tc.version, tc.followRedirects), func(t *testing.T) {
			prometheus := monitoringv1.Prometheus{
				ObjectMeta: metav1.ObjectMeta{
					Name:      "test",
					Namespace: "default",
				},
				Spec: monitoringv1.PrometheusSpec{
					CommonPrometheusFields: monitoringv1.CommonPrometheusFields{
						Version: tc.version,
						ServiceMonitorSelector: &metav1.LabelSelector{
							MatchLabels: map[string]string{
								"group": "group1",
							},
						},
					},
				},
			}

			podMonitor := monitoringv1.PodMonitor{
				ObjectMeta: metav1.ObjectMeta{
					Name:      "testpodmonitor1",
					Namespace: "pod-monitor-ns",
					Labels: map[string]string{
						"group": "group1",
					},
				},
				Spec: monitoringv1.PodMonitorSpec{
					PodMetricsEndpoints: []monitoringv1.PodMetricsEndpoint{
						{
							Port:            "web",
							Interval:        "30s",
							FollowRedirects: swag.Bool(true),
						},
					},
				},
			}

			if !tc.followRedirects {
				podMonitor = monitoringv1.PodMonitor{
					ObjectMeta: metav1.ObjectMeta{
						Name:      "testpodmonitor1",
						Namespace: "pod-monitor-ns",
						Labels: map[string]string{
							"group": "group1",
						},
					},
					Spec: monitoringv1.PodMonitorSpec{
						PodMetricsEndpoints: []monitoringv1.PodMetricsEndpoint{
							{
								Port:            "web",
								Interval:        "30s",
								FollowRedirects: swag.Bool(false),
							},
						},
					},
				}
			}

			cg := mustNewConfigGenerator(t, &prometheus)

			cfg, err := cg.Generate(
				&prometheus,
				nil,
				map[string]*monitoringv1.PodMonitor{
					"testpodmonitor1": &podMonitor,
				},
				nil,
				&assets.Store{},
				nil,
				nil,
				nil,
				nil,
			)
			if err != nil {
				t.Fatal(err)
			}

			result := string(cfg)

			if tc.expected != result {
				t.Logf("\n%s", pretty.Compare(tc.expected, result))
				t.Fatal("expected Prometheus configuration and actual configuration do not match")
			}
		})
	}
}<|MERGE_RESOLUTION|>--- conflicted
+++ resolved
@@ -22,7 +22,6 @@
 	"strings"
 	"testing"
 
-	"github.com/blang/semver/v4"
 	"github.com/go-kit/log"
 	"github.com/go-kit/log/level"
 	"github.com/go-openapi/swag"
@@ -48,11 +47,7 @@
 
 	logger := level.NewFilter(log.NewLogfmtLogger(os.Stderr), level.AllowWarn())
 
-<<<<<<< HEAD
-	cg, err := NewConfigGenerator(log.With(logger, "test", t.Name()), p)
-=======
-	cg, err := NewConfigGenerator(logger, p, false)
->>>>>>> 7cb956c2
+	cg, err := NewConfigGenerator(log.With(logger, "test", t.Name()), p, false)
 	if err != nil {
 		t.Fatalf("failed to create config generator: %v", err)
 	}
@@ -375,7 +370,16 @@
 	}
 
 	for _, tc := range testcases {
-		cg := mustNewConfigGenerator(t, &monitoringv1.Prometheus{Spec: monitoringv1.PrometheusSpec{IgnoreNamespaceSelectors: tc.IgnoreNamespaceSelectors}})
+		cg := mustNewConfigGenerator(
+			t,
+			&monitoringv1.Prometheus{
+				Spec: monitoringv1.PrometheusSpec{
+					CommonPrometheusFields: monitoringv1.CommonPrometheusFields{
+						IgnoreNamespaceSelectors: tc.IgnoreNamespaceSelectors,
+					},
+				},
+			},
+		)
 
 		c := cg.generateK8SSDConfig(tc.ServiceMonitor.Spec.NamespaceSelector, tc.ServiceMonitor.Namespace, nil, nil, kubernetesSDRoleEndpoint)
 		s, err := yaml.Marshal(yaml.MapSlice{c})
@@ -405,7 +409,16 @@
 		},
 	}
 
-	cg := mustNewConfigGenerator(t, &monitoringv1.Prometheus{Spec: monitoringv1.PrometheusSpec{IgnoreNamespaceSelectors: false}})
+	cg := mustNewConfigGenerator(
+		t,
+		&monitoringv1.Prometheus{
+			Spec: monitoringv1.PrometheusSpec{
+				CommonPrometheusFields: monitoringv1.CommonPrometheusFields{
+					IgnoreNamespaceSelectors: false,
+				},
+			},
+		},
+	)
 
 	c := cg.generateK8SSDConfig(pm.Spec.NamespaceSelector, pm.Namespace, nil, nil, kubernetesSDRolePod)
 
@@ -428,35 +441,20 @@
 }
 
 func TestProbeStaticTargetsConfigGeneration(t *testing.T) {
-<<<<<<< HEAD
 	p := &monitoringv1.Prometheus{
 		ObjectMeta: metav1.ObjectMeta{
 			Name:      "test",
 			Namespace: "default",
 		},
 		Spec: monitoringv1.PrometheusSpec{
-			ProbeSelector: &metav1.LabelSelector{
-				MatchLabels: map[string]string{
-					"group": "group1",
-=======
-	cg := &ConfigGenerator{}
-	cfg, err := cg.Generate(
-		&monitoringv1.Prometheus{
-			ObjectMeta: metav1.ObjectMeta{
-				Name:      "test",
-				Namespace: "default",
-			},
-			Spec: monitoringv1.PrometheusSpec{
-				CommonPrometheusFields: monitoringv1.CommonPrometheusFields{
-					ProbeSelector: &metav1.LabelSelector{
-						MatchLabels: map[string]string{
-							"group": "group1",
-						},
-					},
->>>>>>> 7cb956c2
-				},
-			},
-			Version: operator.DefaultPrometheusVersion,
+			CommonPrometheusFields: monitoringv1.CommonPrometheusFields{
+				ProbeSelector: &metav1.LabelSelector{
+					MatchLabels: map[string]string{
+						"group": "group1",
+					},
+				},
+				Version: operator.DefaultPrometheusVersion,
+			},
 		},
 	}
 
@@ -562,37 +560,21 @@
 }
 
 func TestProbeStaticTargetsConfigGenerationWithLabelEnforce(t *testing.T) {
-<<<<<<< HEAD
 	p := &monitoringv1.Prometheus{
 		ObjectMeta: metav1.ObjectMeta{
 			Name:      "test",
 			Namespace: "default",
 		},
 		Spec: monitoringv1.PrometheusSpec{
-			EnforcedNamespaceLabel: "namespace",
-			ProbeSelector: &metav1.LabelSelector{
-				MatchLabels: map[string]string{
-					"group": "group1",
-=======
-	cg := &ConfigGenerator{}
-	cfg, err := cg.Generate(
-		&monitoringv1.Prometheus{
-			ObjectMeta: metav1.ObjectMeta{
-				Name:      "test",
-				Namespace: "default",
-			},
-			Spec: monitoringv1.PrometheusSpec{
-				CommonPrometheusFields: monitoringv1.CommonPrometheusFields{
-					EnforcedNamespaceLabel: "namespace",
-					ProbeSelector: &metav1.LabelSelector{
-						MatchLabels: map[string]string{
-							"group": "group1",
-						},
-					},
->>>>>>> 7cb956c2
-				},
-			},
-			Version: operator.DefaultPrometheusVersion,
+			CommonPrometheusFields: monitoringv1.CommonPrometheusFields{
+				EnforcedNamespaceLabel: "namespace",
+				ProbeSelector: &metav1.LabelSelector{
+					MatchLabels: map[string]string{
+						"group": "group1",
+					},
+				},
+				Version: operator.DefaultPrometheusVersion,
+			},
 		},
 	}
 
@@ -699,35 +681,20 @@
 }
 
 func TestProbeStaticTargetsConfigGenerationWithJobName(t *testing.T) {
-<<<<<<< HEAD
 	p := &monitoringv1.Prometheus{
 		ObjectMeta: metav1.ObjectMeta{
 			Name:      "test",
 			Namespace: "default",
 		},
 		Spec: monitoringv1.PrometheusSpec{
-			ProbeSelector: &metav1.LabelSelector{
-				MatchLabels: map[string]string{
-					"group": "group1",
-=======
-	cg := &ConfigGenerator{}
-	cfg, err := cg.Generate(
-		&monitoringv1.Prometheus{
-			ObjectMeta: metav1.ObjectMeta{
-				Name:      "test",
-				Namespace: "default",
-			},
-			Spec: monitoringv1.PrometheusSpec{
-				CommonPrometheusFields: monitoringv1.CommonPrometheusFields{
-					ProbeSelector: &metav1.LabelSelector{
-						MatchLabels: map[string]string{
-							"group": "group1",
-						},
-					},
->>>>>>> 7cb956c2
-				},
-			},
-			Version: operator.DefaultPrometheusVersion,
+			CommonPrometheusFields: monitoringv1.CommonPrometheusFields{
+				ProbeSelector: &metav1.LabelSelector{
+					MatchLabels: map[string]string{
+						"group": "group1",
+					},
+				},
+				Version: operator.DefaultPrometheusVersion,
+			},
 		},
 	}
 
@@ -820,35 +787,20 @@
 }
 
 func TestProbeStaticTargetsConfigGenerationWithoutModule(t *testing.T) {
-<<<<<<< HEAD
 	p := &monitoringv1.Prometheus{
 		ObjectMeta: metav1.ObjectMeta{
 			Name:      "test",
 			Namespace: "default",
 		},
 		Spec: monitoringv1.PrometheusSpec{
-			ProbeSelector: &metav1.LabelSelector{
-				MatchLabels: map[string]string{
-					"group": "group1",
-=======
-	cg := &ConfigGenerator{}
-	cfg, err := cg.Generate(
-		&monitoringv1.Prometheus{
-			ObjectMeta: metav1.ObjectMeta{
-				Name:      "test",
-				Namespace: "default",
-			},
-			Spec: monitoringv1.PrometheusSpec{
-				CommonPrometheusFields: monitoringv1.CommonPrometheusFields{
-					ProbeSelector: &metav1.LabelSelector{
-						MatchLabels: map[string]string{
-							"group": "group1",
-						},
-					},
->>>>>>> 7cb956c2
-				},
-			},
-			Version: operator.DefaultPrometheusVersion,
+			CommonPrometheusFields: monitoringv1.CommonPrometheusFields{
+				ProbeSelector: &metav1.LabelSelector{
+					MatchLabels: map[string]string{
+						"group": "group1",
+					},
+				},
+				Version: operator.DefaultPrometheusVersion,
+			},
 		},
 	}
 
@@ -937,35 +889,20 @@
 }
 
 func TestProbeIngressSDConfigGeneration(t *testing.T) {
-<<<<<<< HEAD
 	p := &monitoringv1.Prometheus{
 		ObjectMeta: metav1.ObjectMeta{
 			Name:      "test",
 			Namespace: "default",
 		},
 		Spec: monitoringv1.PrometheusSpec{
-			ProbeSelector: &metav1.LabelSelector{
-				MatchLabels: map[string]string{
-					"group": "group1",
-=======
-	cg := &ConfigGenerator{}
-	cfg, err := cg.Generate(
-		&monitoringv1.Prometheus{
-			ObjectMeta: metav1.ObjectMeta{
-				Name:      "test",
-				Namespace: "default",
-			},
-			Spec: monitoringv1.PrometheusSpec{
-				CommonPrometheusFields: monitoringv1.CommonPrometheusFields{
-					ProbeSelector: &metav1.LabelSelector{
-						MatchLabels: map[string]string{
-							"group": "group1",
-						},
-					},
->>>>>>> 7cb956c2
-				},
-			},
-			Version: operator.DefaultPrometheusVersion,
+			CommonPrometheusFields: monitoringv1.CommonPrometheusFields{
+				ProbeSelector: &metav1.LabelSelector{
+					MatchLabels: map[string]string{
+						"group": "group1",
+					},
+				},
+				Version: operator.DefaultPrometheusVersion,
+			},
 		},
 	}
 
@@ -1082,37 +1019,21 @@
 }
 
 func TestProbeIngressSDConfigGenerationWithLabelEnforce(t *testing.T) {
-<<<<<<< HEAD
 	p := &monitoringv1.Prometheus{
 		ObjectMeta: metav1.ObjectMeta{
 			Name:      "test",
 			Namespace: "default",
 		},
 		Spec: monitoringv1.PrometheusSpec{
-			EnforcedNamespaceLabel: "namespace",
-			ProbeSelector: &metav1.LabelSelector{
-				MatchLabels: map[string]string{
-					"group": "group1",
-=======
-	cg := &ConfigGenerator{}
-	cfg, err := cg.Generate(
-		&monitoringv1.Prometheus{
-			ObjectMeta: metav1.ObjectMeta{
-				Name:      "test",
-				Namespace: "default",
-			},
-			Spec: monitoringv1.PrometheusSpec{
-				CommonPrometheusFields: monitoringv1.CommonPrometheusFields{
-					EnforcedNamespaceLabel: "namespace",
-					ProbeSelector: &metav1.LabelSelector{
-						MatchLabels: map[string]string{
-							"group": "group1",
-						},
-					},
->>>>>>> 7cb956c2
-				},
-			},
-			Version: operator.DefaultPrometheusVersion,
+			CommonPrometheusFields: monitoringv1.CommonPrometheusFields{
+				EnforcedNamespaceLabel: "namespace",
+				ProbeSelector: &metav1.LabelSelector{
+					MatchLabels: map[string]string{
+						"group": "group1",
+					},
+				},
+				Version: operator.DefaultPrometheusVersion,
+			},
 		},
 	}
 
@@ -1297,7 +1218,16 @@
 	}
 
 	for _, tc := range testcases {
-		cg := mustNewConfigGenerator(t, &monitoringv1.Prometheus{Spec: monitoringv1.PrometheusSpec{IgnoreNamespaceSelectors: false}})
+		cg := mustNewConfigGenerator(
+			t,
+			&monitoringv1.Prometheus{
+				Spec: monitoringv1.PrometheusSpec{
+					CommonPrometheusFields: monitoringv1.CommonPrometheusFields{
+						IgnoreNamespaceSelectors: false,
+					},
+				},
+			},
+		)
 
 		c := cg.generateK8SSDConfig(
 			sm.Spec.NamespaceSelector,
@@ -1570,7 +1500,9 @@
 				Namespace: "default",
 			},
 			Spec: monitoringv1.PrometheusSpec{
-				Shards: shards,
+				CommonPrometheusFields: monitoringv1.CommonPrometheusFields{
+					Shards: shards,
+				},
 			},
 		}
 
@@ -1980,17 +1912,23 @@
 }
 
 func TestServiceMonitorWithEndpointSliceEnable(t *testing.T) {
-	cg := &ConfigGenerator{version: semver.MustParse("2.26.0"), endpointSliceSupported: true}
+	p := &monitoringv1.Prometheus{
+		ObjectMeta: metav1.ObjectMeta{
+			Name:      "test",
+			Namespace: "ns-value",
+		},
+		Spec: monitoringv1.PrometheusSpec{
+			CommonPrometheusFields: monitoringv1.CommonPrometheusFields{
+				EnforcedNamespaceLabel: "ns-key",
+			},
+		},
+	}
+
+	cg := mustNewConfigGenerator(t, p)
+	cg.endpointSliceSupported = true
+
 	cfg, err := cg.Generate(
-		&monitoringv1.Prometheus{
-			ObjectMeta: metav1.ObjectMeta{
-				Name:      "test",
-				Namespace: "ns-value",
-			},
-			Spec: monitoringv1.PrometheusSpec{
-				EnforcedNamespaceLabel: "ns-key",
-			},
-		},
+		p,
 		map[string]*monitoringv1.ServiceMonitor{
 			"test": {
 				ObjectMeta: metav1.ObjectMeta{
@@ -2146,28 +2084,15 @@
 }
 
 func TestEnforcedNamespaceLabelPodMonitor(t *testing.T) {
-<<<<<<< HEAD
 	p := &monitoringv1.Prometheus{
 		ObjectMeta: metav1.ObjectMeta{
 			Name:      "test",
 			Namespace: "ns-value",
-=======
-	cg := &ConfigGenerator{}
-	cfg, err := cg.Generate(
-		&monitoringv1.Prometheus{
-			ObjectMeta: metav1.ObjectMeta{
-				Name:      "test",
-				Namespace: "ns-value",
-			},
-			Spec: monitoringv1.PrometheusSpec{
-				CommonPrometheusFields: monitoringv1.CommonPrometheusFields{
-					EnforcedNamespaceLabel: "ns-key",
-				},
-			},
->>>>>>> 7cb956c2
 		},
 		Spec: monitoringv1.PrometheusSpec{
-			EnforcedNamespaceLabel: "ns-key",
+			CommonPrometheusFields: monitoringv1.CommonPrometheusFields{
+				EnforcedNamespaceLabel: "ns-key",
+			},
 		},
 	}
 
@@ -2303,28 +2228,15 @@
 }
 
 func TestEnforcedNamespaceLabelServiceMonitor(t *testing.T) {
-<<<<<<< HEAD
 	p := &monitoringv1.Prometheus{
 		ObjectMeta: metav1.ObjectMeta{
 			Name:      "test",
 			Namespace: "ns-value",
-=======
-	cg := &ConfigGenerator{}
-	cfg, err := cg.Generate(
-		&monitoringv1.Prometheus{
-			ObjectMeta: metav1.ObjectMeta{
-				Name:      "test",
-				Namespace: "ns-value",
-			},
-			Spec: monitoringv1.PrometheusSpec{
-				CommonPrometheusFields: monitoringv1.CommonPrometheusFields{
-					EnforcedNamespaceLabel: "ns-key",
-				},
-			},
->>>>>>> 7cb956c2
 		},
 		Spec: monitoringv1.PrometheusSpec{
-			EnforcedNamespaceLabel: "ns-key",
+			CommonPrometheusFields: monitoringv1.CommonPrometheusFields{
+				EnforcedNamespaceLabel: "ns-key",
+			},
 		},
 	}
 
@@ -2967,32 +2879,17 @@
 }
 
 func TestSettingHonorLabels(t *testing.T) {
-<<<<<<< HEAD
 	p := &monitoringv1.Prometheus{
 		ObjectMeta: metav1.ObjectMeta{
 			Name:      "test",
 			Namespace: "default",
 		},
 		Spec: monitoringv1.PrometheusSpec{
-			ServiceMonitorSelector: &metav1.LabelSelector{
-				MatchLabels: map[string]string{
-					"group": "group1",
-=======
-	cg := &ConfigGenerator{}
-	cfg, err := cg.Generate(
-		&monitoringv1.Prometheus{
-			ObjectMeta: metav1.ObjectMeta{
-				Name:      "test",
-				Namespace: "default",
-			},
-			Spec: monitoringv1.PrometheusSpec{
-				CommonPrometheusFields: monitoringv1.CommonPrometheusFields{
-					ServiceMonitorSelector: &metav1.LabelSelector{
-						MatchLabels: map[string]string{
-							"group": "group1",
-						},
-					},
->>>>>>> 7cb956c2
+			CommonPrometheusFields: monitoringv1.CommonPrometheusFields{
+				ServiceMonitorSelector: &metav1.LabelSelector{
+					MatchLabels: map[string]string{
+						"group": "group1",
+					},
 				},
 			},
 		},
@@ -3121,34 +3018,18 @@
 }
 
 func TestHonorLabelsOverriding(t *testing.T) {
-<<<<<<< HEAD
 	p := &monitoringv1.Prometheus{
 		ObjectMeta: metav1.ObjectMeta{
 			Name:      "test",
 			Namespace: "default",
 		},
 		Spec: monitoringv1.PrometheusSpec{
-			OverrideHonorLabels: true,
-			ServiceMonitorSelector: &metav1.LabelSelector{
-				MatchLabels: map[string]string{
-					"group": "group1",
-=======
-	cg := &ConfigGenerator{}
-	cfg, err := cg.Generate(
-		&monitoringv1.Prometheus{
-			ObjectMeta: metav1.ObjectMeta{
-				Name:      "test",
-				Namespace: "default",
-			},
-			Spec: monitoringv1.PrometheusSpec{
-				CommonPrometheusFields: monitoringv1.CommonPrometheusFields{
-					OverrideHonorLabels: true,
-					ServiceMonitorSelector: &metav1.LabelSelector{
-						MatchLabels: map[string]string{
-							"group": "group1",
-						},
-					},
->>>>>>> 7cb956c2
+			CommonPrometheusFields: monitoringv1.CommonPrometheusFields{
+				OverrideHonorLabels: true,
+				ServiceMonitorSelector: &metav1.LabelSelector{
+					MatchLabels: map[string]string{
+						"group": "group1",
+					},
 				},
 			},
 		},
@@ -3276,34 +3157,18 @@
 }
 
 func TestTargetLabels(t *testing.T) {
-<<<<<<< HEAD
 	p := &monitoringv1.Prometheus{
 		ObjectMeta: metav1.ObjectMeta{
 			Name:      "test",
 			Namespace: "default",
 		},
 		Spec: monitoringv1.PrometheusSpec{
-			OverrideHonorLabels: false,
-			ServiceMonitorSelector: &metav1.LabelSelector{
-				MatchLabels: map[string]string{
-					"group": "group1",
-=======
-	cg := &ConfigGenerator{}
-	cfg, err := cg.Generate(
-		&monitoringv1.Prometheus{
-			ObjectMeta: metav1.ObjectMeta{
-				Name:      "test",
-				Namespace: "default",
-			},
-			Spec: monitoringv1.PrometheusSpec{
-				CommonPrometheusFields: monitoringv1.CommonPrometheusFields{
-					OverrideHonorLabels: false,
-					ServiceMonitorSelector: &metav1.LabelSelector{
-						MatchLabels: map[string]string{
-							"group": "group1",
-						},
-					},
->>>>>>> 7cb956c2
+			CommonPrometheusFields: monitoringv1.CommonPrometheusFields{
+				OverrideHonorLabels: false,
+				ServiceMonitorSelector: &metav1.LabelSelector{
+					MatchLabels: map[string]string{
+						"group": "group1",
+					},
 				},
 			},
 		},
@@ -3648,32 +3513,17 @@
 }
 
 func TestPodTargetLabels(t *testing.T) {
-<<<<<<< HEAD
 	p := &monitoringv1.Prometheus{
 		ObjectMeta: metav1.ObjectMeta{
 			Name:      "test",
 			Namespace: "default",
 		},
 		Spec: monitoringv1.PrometheusSpec{
-			ServiceMonitorSelector: &metav1.LabelSelector{
-				MatchLabels: map[string]string{
-					"group": "group1",
-=======
-	cg := &ConfigGenerator{}
-	cfg, err := cg.Generate(
-		&monitoringv1.Prometheus{
-			ObjectMeta: metav1.ObjectMeta{
-				Name:      "test",
-				Namespace: "default",
-			},
-			Spec: monitoringv1.PrometheusSpec{
-				CommonPrometheusFields: monitoringv1.CommonPrometheusFields{
-					ServiceMonitorSelector: &metav1.LabelSelector{
-						MatchLabels: map[string]string{
-							"group": "group1",
-						},
-					},
->>>>>>> 7cb956c2
+			CommonPrometheusFields: monitoringv1.CommonPrometheusFields{
+				ServiceMonitorSelector: &metav1.LabelSelector{
+					MatchLabels: map[string]string{
+						"group": "group1",
+					},
 				},
 			},
 		},
@@ -3801,32 +3651,17 @@
 }
 
 func TestPodTargetLabelsFromPodMonitor(t *testing.T) {
-<<<<<<< HEAD
 	p := &monitoringv1.Prometheus{
 		ObjectMeta: metav1.ObjectMeta{
 			Name:      "test",
 			Namespace: "default",
 		},
 		Spec: monitoringv1.PrometheusSpec{
-			ServiceMonitorSelector: &metav1.LabelSelector{
-				MatchLabels: map[string]string{
-					"group": "group1",
-=======
-	cg := &ConfigGenerator{}
-	cfg, err := cg.Generate(
-		&monitoringv1.Prometheus{
-			ObjectMeta: metav1.ObjectMeta{
-				Name:      "test",
-				Namespace: "default",
-			},
-			Spec: monitoringv1.PrometheusSpec{
-				CommonPrometheusFields: monitoringv1.CommonPrometheusFields{
-					ServiceMonitorSelector: &metav1.LabelSelector{
-						MatchLabels: map[string]string{
-							"group": "group1",
-						},
-					},
->>>>>>> 7cb956c2
+			CommonPrometheusFields: monitoringv1.CommonPrometheusFields{
+				ServiceMonitorSelector: &metav1.LabelSelector{
+					MatchLabels: map[string]string{
+						"group": "group1",
+					},
 				},
 			},
 		},
@@ -4052,7 +3887,6 @@
 	}
 }
 
-<<<<<<< HEAD
 func generateTestConfig(t *testing.T, version string) ([]byte, error) {
 	t.Helper()
 
@@ -4071,89 +3905,39 @@
 					},
 				},
 			},
-			ExternalLabels: map[string]string{
-				"label1": "value1",
-				"label2": "value2",
-			},
-			Version:  version,
-			Replicas: func(i int32) *int32 { return &i }(1),
-			ServiceMonitorSelector: &metav1.LabelSelector{
-				MatchLabels: map[string]string{
-					"group": "group1",
-				},
-			},
-			PodMonitorSelector: &metav1.LabelSelector{
-				MatchLabels: map[string]string{
-					"group": "group1",
-=======
-func generateTestConfig(version string) ([]byte, error) {
-	cg := &ConfigGenerator{}
-	replicas := int32(1)
-	return cg.Generate(
-		&monitoringv1.Prometheus{
-			ObjectMeta: metav1.ObjectMeta{
-				Name:      "test",
-				Namespace: "default",
-			},
-			Spec: monitoringv1.PrometheusSpec{
-				CommonPrometheusFields: monitoringv1.CommonPrometheusFields{
-					ExternalLabels: map[string]string{
-						"label1": "value1",
-						"label2": "value2",
-					},
-					Version:  version,
-					Replicas: &replicas,
-					ServiceMonitorSelector: &metav1.LabelSelector{
-						MatchLabels: map[string]string{
-							"group": "group1",
-						},
-					},
-					PodMonitorSelector: &metav1.LabelSelector{
-						MatchLabels: map[string]string{
-							"group": "group1",
-						},
-					},
-					Resources: v1.ResourceRequirements{
-						Requests: v1.ResourceList{
-							v1.ResourceMemory: resource.MustParse("400Mi"),
-						},
-					},
-					RemoteWrite: []monitoringv1.RemoteWriteSpec{{
-						URL: "https://example.com/remote_write",
-					}},
->>>>>>> 7cb956c2
-				},
+			CommonPrometheusFields: monitoringv1.CommonPrometheusFields{
+				ExternalLabels: map[string]string{
+					"label1": "value1",
+					"label2": "value2",
+				},
+				Version:  version,
+				Replicas: func(i int32) *int32 { return &i }(1),
+				ServiceMonitorSelector: &metav1.LabelSelector{
+					MatchLabels: map[string]string{
+						"group": "group1",
+					},
+				},
+				PodMonitorSelector: &metav1.LabelSelector{
+					MatchLabels: map[string]string{
+						"group": "group1",
+					},
+				},
+				Resources: v1.ResourceRequirements{
+					Requests: v1.ResourceList{
+						v1.ResourceMemory: resource.MustParse("400Mi"),
+					},
+				},
+				RemoteWrite: []monitoringv1.RemoteWriteSpec{{
+					URL: "https://example.com/remote_write",
+				}},
 			},
 			RuleSelector: &metav1.LabelSelector{
 				MatchLabels: map[string]string{
 					"role": "rulefile",
 				},
-<<<<<<< HEAD
-			},
-			Resources: v1.ResourceRequirements{
-				Requests: v1.ResourceList{
-					v1.ResourceMemory: resource.MustParse("400Mi"),
-				},
-=======
-				Alerting: &monitoringv1.AlertingSpec{
-					Alertmanagers: []monitoringv1.AlertmanagerEndpoints{
-						{
-							Name:      "alertmanager-main",
-							Namespace: "default",
-							Port:      intstr.FromString("web"),
-						},
-					},
-				},
-				RemoteRead: []monitoringv1.RemoteReadSpec{{
-					URL: "https://example.com/remote_read",
-				}},
->>>>>>> 7cb956c2
 			},
 			RemoteRead: []monitoringv1.RemoteReadSpec{{
 				URL: "https://example.com/remote_read",
-			}},
-			RemoteWrite: []monitoringv1.RemoteWriteSpec{{
-				URL: "https://example.com/remote_write",
 			}},
 		},
 	}
@@ -4513,7 +4297,16 @@
 	}
 
 	for _, tc := range testCases {
-		cg := mustNewConfigGenerator(t, &monitoringv1.Prometheus{Spec: monitoringv1.PrometheusSpec{OverrideHonorLabels: tc.OverrideHonorLabels}})
+		cg := mustNewConfigGenerator(
+			t,
+			&monitoringv1.Prometheus{
+				Spec: monitoringv1.PrometheusSpec{
+					CommonPrometheusFields: monitoringv1.CommonPrometheusFields{
+						OverrideHonorLabels: tc.OverrideHonorLabels,
+					},
+				},
+			},
+		)
 		cfg := cg.AddHonorLabels(yaml.MapSlice{}, tc.UserHonorLabels)
 		k, v := cfg[0].Key.(string), cfg[0].Value.(bool)
 		if k != "honor_labels" {
@@ -4569,8 +4362,10 @@
 		t.Run("", func(t *testing.T) {
 			cg := mustNewConfigGenerator(t, &monitoringv1.Prometheus{
 				Spec: monitoringv1.PrometheusSpec{
-					Version:                 "2.9.0",
-					OverrideHonorTimestamps: tc.OverrideHonorTimestamps,
+					CommonPrometheusFields: monitoringv1.CommonPrometheusFields{
+						Version:                 "2.9.0",
+						OverrideHonorTimestamps: tc.OverrideHonorTimestamps,
+					},
 				},
 			})
 
